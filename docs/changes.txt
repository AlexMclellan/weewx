weewx change history
--------------------

3.8.0 11/22/2017

The `stats.py` example now works with heating and cooling degree days.
Fixes issue #224.

The ordinal increment between x- and y-axis labels can now be chosen.
The increment between x-axis tick marks can now be chosen. Thanks
to user paolobenve! PR #226.

Bar chart fill colors can now be specified for individual observation
types. Fixes issue #227.

For aggregation types of `avg`, `min` and `max`, plots now locate the x-
coordinate in the middle of the aggregation interval (instead of the end).
Thanks again to user paolobenve! PR #232.

The nominal number of ticks on the y-axis can now be specified using
option `y_nticks`.

Fixed bug that could cause tick crowding when hardwiring y-axis min and
max values.

The uploader framework in restx.py now allows POSTS with a JSON payload,
and allows additional headers to be added to the HTTP request object.

MySQL error 2006 ("MySQL server has gone away") now gets mapped to
`weedb.CannotConnectError`. PR #246

Whether to use a FTP secure data connection is now set separately
from whether to authenticate using TLS. Fixes issue #284.

Corrected formatting used to report indoor temp and humidity to the
Weather Underground.

Added inDewpoint to the observation group dictionary.

Added missing aggregation type 'min_ge'. Thanks to user Christopher McAvaney!

Plots can now use an `aggregate_type` of `last`. Fixes issue #261.

When extracting observation type stormRain (Davis Vantage only), the
accumulators now extract the last (instead of average) value.

Added additional accumulator extractors.

Allow reports to be run against a binding other than `wx_binding`.

Do chdir at start of ImageGenerator so that skin.conf paths are treated the
same as those of other generators.

Changed default value of `stale` for CWOP from 60 to 600 seconds. PR #277.

Vantage driver:
Allow user to specify the Vantage Pro model type in weewx.conf. 
Repeater support added to '-—set-transmitter-type' command.
New commands: '—-set-retransmit',
              '--set-latitude', '--set-longitude'
              '--set-wind-cup',
              '--set-temperature-logging'
Details explained in hardware.htm. Thanks to user dl1rf! PR #270, #272.

Using the `set-altitude` command in `wee_device` no longer changes the
barometer calibration constant in Vantage devices. See PR #263.
Thanks to user dl1rf!

Fixed bug in wmr200 driver that resulted in archive records with no
interval field and 'NOT NULL constraint failed: archive.interval' errors.

Fixed bug in wmr200 driver that caused `windDir` to always be `None` when 
`windSpeed` is zero.

Include rain count in cc3000 status.

<<<<<<< HEAD
New default skin called Seasons.

Added 'default_options' section to StdReport.  Any stanzas defined in the
default_options will be applied to every report.  This simplifies the
customization of units, localization, and internationalization.

The skin.conf is optional.  It is possible to specify the entire skin
configuration in the weewx configuration, in which case the skin configuration
is not necessary.
=======
In the restx posting, catch all types of httplib.HTTPException, not just
BadStatusLine and IncompleteRead.
>>>>>>> 42cb71c9


3.7.1 03/22/2017

Fixed log syntax in wmr100 and wmr9x8 drivers.

Emit Rapidfire cache info only when debug is level 3 or higher.  Thanks to
user Darryn Capes-Davis.

Fixed problem that prevented Rapidfire from being used with databases in
metric units. Fixes issue #230.

Set WOW `post_interval` in config dict instead of thread arguments so that
overrides are possible.  Thanks to user Kenneth Baker.

Distribute example code and example extensions in a single examples directory.
Ensure that the examples directory is included in the rpm and deb packages.

Fixed issue that prevented a port from being specified for MySQL installations.

MySQL error 2003 ("Can't connect to MySQL server...") now gets mapped to
`weedb.CannotConnectError`. PR #234.

By default, autocommit is now enabled for the MySQL driver. Fixes issue #237.

Highs and lows from LOOP packets were not being used in preference to archive
records in daily summaries. Fixed issue #239.


3.7.0 03/11/2017

The tag $current now uses the record included in the event NEW_ARCHIVE_RECORD,
rather than retrieve the last record from the database. This means you can
use the tag $current for observation types that are in the record, but not
necessarily in the database. Fixes issue #13.

Most aggregation periods now allow you to go farther in the past. For
example, the tag $week($weeks_ago=1) would give you last week. You
can also now specify the start and end of an aggregation period, such
as $week.start and $week.end.

Can now do SummaryByDay (as well as SummaryByMonth and SummaryByYear).
NB: This can generate *lots* of files --- one for every day in your database!
Leaving this undocumented for now. Fixes issue #185.

When doing hardware record generation, the engine now augments the record with
any additional observation types it can extract out of the accumulators.
Fixes issue #15.

It's now possible to iterate over every record within a timespan.
Fixes issue #182.

Use schema_name = hardware_name pattern in sensor map for drivers that support
extensible sensor suites, including the drivers for cc3000, te923, wmr300,
wmr100, wmr200, wmr9x8

Simplified sensor mapping implementation for wmr100 and wmr200 drivers.  For
recent weewx releases, these are the default mappings for wmr200:
  3.6.0: in:0, out:1, e2:2, e3:3, ..., e8:8   hard-coded
  3.6.1: in:0, out:1, e1:2, e2:3, ..., e7:8   hard-coded
  3.7.0: in:0, out:1, e1:2, e2:3, ..., e7:8   sensor_map
and these are default mappings for wmr100:
  3.6.2: in:0, out:1, e1:2, e2:3, ..., e7:8   hard-coded
  3.7.0: in:0, out:1, e1:2, e2:3, ..., e7:8   sensor_map

Enabled battery status for every remote T/H and T sensor in wmr100 driver.

Enabled heatindex for each remote T/H sensor in wmr200 driver.

Fixed inverted battery status indicator in wmr200 driver.

Fixed 'Calculatios' typo in wmr100, wmr200, wmr9x8, and wmr300 drivers.

Fixed usb initialization issues in the wmr300 driver.

Added warning in wmr300 driver when rain counter reaches maximum value.

Decode heatindex and windchill from wmr300 sensor outputs.

Report the firmware version when initializing the cc3000 driver.

Fixed bug in vantage driver that would prevent console wake up during
retries when fetching EEPROM vales. Thanks to user Dan Begallie!

The vantage driver no longer emits values for non-existent sensors. 
As a result, LOOP and archive packets are now much smaller. If this works
out, other drivers will follow suit. Partial fix of issue #175.

The vantage driver now emits the barometer trend in LOOP packets as 
field 'trendIcon'.

The engine now logs locale. Additional information if a TERM signal is 
received.

Removed the site-specific "Pond" extensions from the Standard skin.

The Standard skin now includes plots of outside humidity. Fixes 
issue #181.

Fixed reference to index.html.tmpl in the xstats example.

Changed algorithm for calculating ET to something more appropriate for
hourly values (former algorithm assumed daily values). Fixes issue #160.

Fixed bug in Celsius to Fahrenheit conversion that affected pressure
conversions in uwxutils.py, none of which were actually used.

Fixed bug that was introduced in v3.6.0, which prevented wee_reports from
working for anything other than the current time.

Documented the experimental anti-alias feature, which has been in weewx
since v3.1.0. Fixes issue #6.

Fixed problem where multiple subsections under [SummaryBy...] stanzas could
cause multiple copies of their target date to be included in the Cheetah
variable $SummaryByYear and $SummaryByMonth. Fixes issue #187.

Moved examples out of bin directory.  Eliminated experimental directory.
Reinforce the use of user directory, eliminate use of examples directory.
Renamed xsearch.py to stats.py.

OS uptime now works for freeBSD. Thanks to user Bill Richter!
PR #188.

Broke out developer's notes into a separate document.

Added @media CSS for docs to improve printed/PDF formatting.  Thanks to user
Tiouck!

Added a 0.01 second delay after each read_byte in ws23xx driver to reduce
chance of data spikes caused by RS232 line contention.  Thanks lionel.sylvie!

The observation windGustDir has been removed from wmr100, wmr200, te923, and
fousb drivers.  These drivers were simply assigning windGustDir to windDir,
since none of the hardware reports an actual windGustDir.

Calculation of aggregates over a period of one day or longer can now
respect any change in archive interval. To take advantage of this
feature, you will have to apply an update to your daily
summaries. This can be done using the tool wee_database, option
--update. Refer to the ‘Changes to daily summaries’ section in the
Upgrade Guide to determine whether you should update or not. Fixes issue #61.

Max value of windSpeed for the day is now the max archive value of windSpeed.
Formerly, it was the max LOOP value. If you wish to patch your older
daily summaries to interpret max windSpeed this way, use the tool wee_database
with option --update. Fixes issue #195.

The types of accumulators, and the strategies to put and extract records 
out of them, can now be specified by config stanzas. This will be of
interest to extension writers. See issue #115.

Fixed battery status label in acurite driver: changed from txTempBatteryStatus
to outTempBatteryStatus.  Thanks to user manos!

Made the lowBattery example more robust - it now checks for any known low
battery status, not just txBatteryStatus.  Thanks to user manos!

Added info-level log message to calculate_rain so that any rain counter reset
will be logged.

Added better logging for cc3000 when the cc3000 loses contact with sensors
for extended periods of time.

How long to wait before retrying after a bad uploader login is now settable
with option retry_login. Fixes issue #212. 

The test suites now use dedicated users 'weewx1' and 'weewx2'. A shell script
has been included to setup these users.

A more formal exception hierarchy has been adopted for the internal
database library weedb. See weedb/NOTES.md.

The weedb Connection and Cursor objects can now be used in a "with" clause.

Slightly more robust mechanism for decoding last time a file was FTP'd.


3.6.2 11/08/2016

Fixed incorrect WU daily rain field name

Fixed bug that crashed Cheetah if the weewx.conf configuration file included
a BOM. Fixes issue #172.


3.6.1 10/13/2016

Fixed bug in wunderfixer.

Fixed handling of StdWXCalculate.Calculations in modify_config in the wmr100,
wmr200, wmr300, and wmr9x8 drivers.

Eliminate the apache2, ftp, and rsync suggested dependencies from the deb
package.  This keeps the weewx dependencies to a bare minimum.

Added retries to usb read in wmr300 driver.

Remapped sensor identifiers in wmr200 driver so that extraTemp1 and
extraHumid1 are usable.

Standardized format to be used for times to YYYY-mm-ddTHH:MM.


3.6.0 10/07/2016

Added the ability to run reports using a cron-like notation, instead of with
every report cycle. See User's Guide for details. Thanks to user Gary Roderick.
PR #122. Fixes issue #17.

Added the ability to easily import CSV, Weather Underground, and Cumulus
data using a new utility, wee_import. Thanks again to über-user Gary Roderick.
PR #148. Fixes issue #97.

Refactored documentation so that executable utilities are now in their own
document, utilities.htm.

Fixed rpm package so that it will retain any changes to the user directory.
Thanks to user Pat OBrien.

No ET when beyond the reach of the sun.

Software calculated ET now returns the amount of evapotranspiration that
occurred during the archive interval. Fixes issue #160

Fixed wee_config to handle config files that have no FTP or RSYNC.

Fixed bug in StdWXCalculate that ignored setting of 'None' (#110).

Which derived variables are to be calculated are now in a separate 
subsection of [StdWXCalculate] called [[Calculations]]. 
Upgrade process takes care of upgrading your config file.

Reset weewx launchtime when waiting for sane system clock (thanks to user
James Taylor).

Fixed anti-alias bug in genplot.  Issue #111.

Corrected the conversion factor between inHg and mbar. Thanks to user Olivier.

Consolidated unit conversions into module weewx.units.

Plots longer than two years now use an x-axis increment of one year. Thanks to
user Olivier!

The WS1 driver now retries connection if it fails. Thanks to user 
Kevin Caccamo! PR #112.

Major update to the CC3000 driver:
 - reading historical records is more robust
 - added better error handling and reporting
 - fixed to handle random NULL characters in historical records
 - fixed rain units
 - added ability to get data from logger as fast as it will send it
 - added support for additional temperature sensors T1 and T2
 - added transmitter channel in station diagnostics
 - added option to set/get channel, baro offset
 - added option to reset rain counter

Fixed brittle reference to USBError.args[0] in wmr200, wmr300, and te923
drivers.

Fixed typo in default te923 sensor mapping for h_3.  Thanks to user ngulden.

Added flag for reports so that reports can be disabled by setting enable=False
instead of deleting or commenting entire report sections in weewx.conf.

The vantage and ws23xx drivers now include the fix for the policy of
"wind direction is undefined when no wind speed".  This was applied to other
drivers in weewx 3.3.0.

Fixed te923 driver behavior when reading from logger, especially on stations
with large memory configuration.  Thanks to users Joep and Nico.

Fixed rain counter problems in wmr300 driver.  The driver no longer attempts
to cache partial packets.  Do no process packets with non-loop data when
reading loop data.  Thanks to user EricG.

Made wmr300 driver more robust against empty usb data buffers.

Fixed pressure/barometer in wmr300 driver when reading historical records.

Fixed problem with the Vantage driver where program could crash if a
serial I/O error happens during write. Fixes issue #134.

Changed name of command to clear the Vantage memory from --clear to
--clear-memory to make it more consistent with other devices.

Fixed problem that prevented channel 8 from being set by the Vantage driver.

Added solaris .smf configuration.  Thanks to user whorfin.

Added option post_indoor_observations for weather underground.

Added maximum value to radiation and UV plots.

In the .deb package, put weewx reports in /var/www/html/weewx instead of
/var/www/weewx to match the change of DocumentRoot in debian 8 and later.


3.5.0 03/13/2016

Fixed bug that prevented rsync uploader from working.

Fixed bug in wmr300 driver when receiving empty buffers from the station.

The type of MySQL database engine can now be specified. Default is 'INNODB'.

Updated userguide with capabilities of the TE923 driver added in 3.4.0.

Added aggregation type min_ge(val).

Provide better feedback when a driver does not implement a configurator.

Added humidex and appTemp to group_temperature. Fixed issue #96.

Backfill of the daily summary is now done in "tranches," reducing the memory
requirements of MySQL. Thanks to über-user Gary Roderick! Fixes issue #83.

Made some changes in the Vantage driver to improve performance, particularly
with the IP version of the logger. Thanks to user Luc Heijst for nagging
me that the driver could be improved, and for figuring out how.

Plotting routines now use Unicode internally, but convert to UTF-8 if a font
does not support it. Fixes issue #101.

Improved readability of documents on mobile devices. Thank you Chris
Davies-Barnard!

The loop_on_init option can now be specified in weewx.conf

When uploading data to CWOP, skip records older than 60 seconds.  Fixes
issue #106.

Added modify_config method to the driver's configuration editor so that drivers
can modify the configuration during installation, if necessary.

The fousb and ws23xx drivers use modify_config to set record_generation to
software.  This addresses issue #84.

The wmr100, wmr200, wmr9x8, and wmr300 drivers use modify_config to set
rainRate, heatindex, windchill, and dewpoint calculations to hardware instead
of prefer_hardware since each of these stations has partial packets.  This
addresses issue #7 (SF #46).


3.4.0 01/16/2016

The tag $hour has now been added. It's now possible to iterate over hours.
Thanks to user Julen!

Complete overhaul of the te923 driver.  Thanks to user Andrew Miles.  The
driver now supports the data logger and automatically detects small or large
memory models.  Added ability to set/get the altitude, lat/lon, and other
station parameters.  Significant speedup to reading station memory, from 531s
to 91s, which is much closer to the 53s for the te923tool written in C (all for
a station with the small memory model).

The wee_debug utility is now properly installed, not just distributed.

Fixed bug in almanac code that caused an incorrect sunrise or sunset to be
calculated if it followed a calculation with an explicit horizon value.

Localization of tags is now optional. Use function toString() with
argument localize set to False. Example: 
$current.outTemp.toString($localize=False)
Fixes issue #88.

In the acurite driver, default to use_constants=True.

Fixed bug in the rhel and suse rpm packaging that resulted in a configuration
file with html, database, and web pages in the setup.py locations instead of
the rpm locations.

The extension utility wee_extension now recognizes zip archives as well as
tar and compressed tar archives.

Check for a sane system time when starting up.  If time is not reasonable,
wait for it.  Log the time status while waiting.

Added log_success option to cheetah, copy, image, rsync, and ftp generators.

Older versions of MySQL (v5.0 and later) are now supported.


3.3.1 12/06/2015

Fixed bug when posting to WOW.

Fixed bug where the subsection for a custom report gets moved to the very
end of the [StdReport] section of a configuration file on upgrade. 
Fixes issue #81.


3.3.0 12/05/2015

Now really includes wunderfixer. It was inadvertently left out of the install
script.

Rewrote the almanac so it now supports star ephemeris. For example,
$almanac.rigel.next_rising. Fixes issue #79.

Uninstalling an extension with a skin now deletes all empty directories. This
fixes issue #43.

Fixed bug in WMR200 driver that caused it to emit dayRain, when what it was
really emitting was the "rain in the last 24h, excluding current hour."
Fixes issue #62.

Fixed bug in WMR200 driver that caused it to emit gauge pressure for altimeter
pressure. Thanks to user Mark Jenks for nagging me that something was wrong.

Fixed bug that caused wind direction to be calculated incorrectly, depending
on the ordering of a dictionary. Thanks to user Chris Matteri for not only
spotting this subtle bug, but offering a solution. 

StdPrint now prints packets and records in (case-insensitive) alphabetical
order.

Fixed wind speed decoding in the acurite driver.  Thanks to aweatherguy.

The StdRESTful service now supports POSTs, as well as GETs.

The FTP utility now catches PickleError exceptions, then does a retry.

Added unit 'minute' to the conversion dictionary.

The vertical position of the bottom label in the plots can now be
set in skin.conf with option bottom_label_offset.

An optional port number can now be specified with the MySQL database.

Added option use_constants in the Acurite driver.  Default is false; the
calibration constants are ignored, and a linear approximation is used for
all types of consoles.  Specify use_constants for 01035/01036 consoles to
calculate using the constants.  The 02032/02064 consoles always use the
linear approximation.

Fixed test for basic sensor connectivity in the Acurite driver.

The policy of "wind direction is undefined when no wind speed" is enforced
by the StdWXCalculate service.  There were a few drivers that were still
applying the policy: acurite, cc3000, fousb, ws1, wmr100, wmr200, ultimeter.
These have been fixed.

Changed logic that decides whether the configuration file includes a custom
schema, or the name of an existing schema.

Added new command-line utility wee_debug, for generating a troubleshooting 
information report.

Added option --log-label to specify the label that appears in syslog entries.
This makes it possible to organize output from multiple weewx instances
running on a single system.

Fixed problem with the Vantage driver that caused it to decode the console
display units incorrectly. Thanks to Luc Heijst!

The WMR300 driver is now part of the weewx distribution.


3.2.1 07/18/15

Fixed problem when using setup.py to install into a non-standard location.
Weewx would start a new database in the "standard" location, ignoring the
old one in the non-standard location.


3.2.0 07/15/15

There are now five command-line utilities, some new, some old
 - wee_config:    (New) For configuring weewx.conf, in particular, 
                  selecting a new device driver.
 - wee_extension: (New) For adding and removing extensions.
 - wee_database:  (Formerly called wee_config_database)
 - wee_device:    (Formerly called wee_config_device)
 - wee_reports:   No changes.
 
The script setup.py is no longer used to install or uninstall extensions.
Instead, use the new utility wee_extension.

Wunderfixer is now included with weewx --- no need to download it separately. 
It now works with MySQL, as well as sqlite, databases. It also supports
metric databases. Thanks to user Gary Roderick!

Fixed bug in 12-hour temperature lookup for calculating station pressure from
sea level pressure when database units are other than US unit system.

Added guards for bogus values in various wxformula functions.

Added windrun, evapotranspiration, humidex, apparent temperature, maximum
theoretical solar radiation, beaufort, and cloudbase to StdWXCalculate.

If StdWXCalculate cannot calculate a derived variable when asked to, it now
sets the value to null. Fixes issue #10.

Added option to specify algorithm in StdWXCalculate.  So far this applies
only to the altimeter calculation.

Added option max_delta_12h in StdWXCalculate, a window in which a record will 
be accepted as being "12 hours ago." Default is 1800 seconds.

Fixed bug in debian install script - 'Acurite' was not in the list of stations.

$almanac.sunrise and $almanac.sunset now return ValueHelpers. Fixes issue #26.

Added group_distance with units mile and km.

Added group_length with units inch and cm.

Failure to launch a report thread no longer crashes program.

The WU uploader now publishes soil temperature and moisture, as well as
leaf wetness.

Increased precision of wind and wind gust posts to WU from 0 to 1 
decimal point.

Increased precision of barometer posts to WOW from 1 to 3 decimal points.

A bad CWOP server address no longer crashes the CWOP thread.

The "alarm" example now includes a try block to catch a NameError exception
should the alarm expression include a variable not in the archive record.

Fixed bug that shows itself if marker_size is not specified in skin.conf

Show URLs in the log for restful uploaders when debug=2 or greater.

Fixed problem that could cause an exception in the WMR200 driver when
formatting an error string.

Added better recovery from USB failures in the ws28xx driver.

Added data_format option to FineOffset driver.  Thanks to Darryl Dixon.

Decoding of data is now more robust in the WS1 driver.  Get data from the
station as fast as the station can spit it out.  Thanks to Michael Walker.

Changes to the WS23xx driver include:
  - Fixed wind speed values when reading from logger.  Values were too
    high by a factor of 10.
  - wrapped non-fatal errors in WeeWXIO exceptions to improve error
    handling and failure recovery

Changes to the AcuRite driver include:
 - The AcuRite driver now reports partial packets as soon as it gets them
     instead of retaining data until it can report a complete packet
 - Improved timing algorithm for AcuRite data.  Thanks to Brett Warden.
 - Added acurite log entries to logwatch script.  Thanks to Andy.
 - Prevent negative rainfall amounts in acurite driver by detecting
     counter wraparound
 - Use 13 bits for rain counter instead of 12 bits
 - Use only 12 bits for inside temperature in acurite driver when decoding
     for 02032 stations

Changes to the TE923 driver include:
 - consolidated retries
 - improved error handling and reporting

Changes to the WMR9x8 driver include:
 - Correct bug that caused yesterday's rain to be decoded as dayRain
 - LOOP packet type 'battery' is now an int, instead of a bool
 - The driver can now be run standalone for debugging purposes.
 
The Vantage driver now catches undocumented termios exceptions and converts
them to weewx exceptions. This allows retries if flushing input or output
buffers fail. Fixes issue #34.

Default values for databases are now defined in a new section [DatabaseTypes]. 
New option "database_type" links databases to database type. Installer will
automatically update old weewx.conf files.

The RESTful services that come with weewx are now turned on and off by
option "enable". Installer will automatically update old weewx.conf files. 
Other RESTful services that don't use this method will continue to work.

Option bar_gap_fraction is now ignored. Bar plot widths are rendered explicitly
since V3.0, making the option unnecessary. Fixes issue #25.

Added additional debug logging to main engine loop.

FTP uploader now retries several times to connect to a server, instead of 
giving up after one try. Thanks to user Craig Hunter!


3.1.0 02/05/15

Fixed setup.py bug that caused list-drivers to fail on deb and rpm installs.

Added a wait-and-check to the stop option in the weewx.debian rc script.

Fixed bug in the Vantage driver that causes below sea-level altitudes 
to be read as a large positive number. Also, fixed problem with altitude
units when doing --info (ticket #42).

Fixed bug in wmr100 driver that causes gust wind direction to be null.

Fixed bug in wmr200 driver that causes gust wind direction to be null.

Fixed ultimeter driver to ensure wind direction is None when no wind speed
Thanks to user Steve Sykes.

Fixed bug in calculation of inDewpoint.  Thanks to user Howard Walter.

Assign default units for extraHumid3,4,5,6,7, extraTemp4,5,6,7, leafTemp3,4,
and leafWet1,2.

Use StdWXCalculate to ensure that wind direction is None if no wind speed.

Fixed sign bug in ultimeter driver.  Thanks to user Garrett Power.

Use a sliding window with default period of 15 minutes to calculate the
rainRate for stations that do not provide it.

Added support for AcuRite weather stations.  Thanks to users Rich of Modern
Toil, George Nincehelser, Brett Warden, Preston Moulton, and Andy.

The ultimeter driver now reads data as fast as the station can produce it.
Typically this results in LOOP data 2 or 3 times per second, instead of
once per second.  Thanks to user Chris Thompstone.

The daily summary for wind now uses type INTEGER for column sumtime,
like the other observation types.

Utility wee_reports no longer chokes if the optionally-specified timestamp
is not in the database. Can also use "nearest time" if option 'max_delta'
is specified in [CheetahGenerator].

Utility wee_config_device can now dump Vantage loggers to metric databases.
Fixes ticket #40.

Fixed problem where dumping to database could cause stats to get added to
the daily summaries twice.

FTP over TLS (FTPS) sessions are now possible, but don't work very well with
Microsoft FTP servers. Requires Python v2.7. Will not work with older
versions of Python. Fixes ticket #37.

WeatherUnderground passwords are now quoted, allowing special characters
to be used. Fixes ticket #35.

New tag $obs, allowing access to the contents of the skin configuration
section [Labels][[Generic]]. Fixes ticket #33.

Better error message if there's a parse error in the configuration file.

Added wxformulas for evapotranspiration, humidex, apparent temperature, and
other calculations.

Added --loop-on-init option for weewxd. If set, the engine will keep retrying
if the device cannot be loaded. Otherwise, it will exit.

Changed the weedb exception model to bring it closer to the MySQL exception
model. This will only affect those programming directly to the weedb API.


3.0.1 12/07/14

Fixed bug in setup.py that would forget to insert device-specific options
in weewx.conf during new installations.


3.0.0 12/04/14

Big update with lots of changes and lots of new features. The overall
goal was to make it easier to write and install extensions. Adding
custom databases, units, accumulators and many other little things
have been made easier.

Skins and skin.conf continue to be 100% backwards compatible (since
V1.5!).  However, search-list extensions will have to be rewritten.
Details in the Upgrading Guide.

Previously, configuration options for all possible devices were
included in the configuration file, weewx.conf. Now, for new installs,
it has been slimmed down to the minimum and, instead, configuration
options are added on an "as needed" basis, using a new setup.py option
"configure".

Your configuration file, weewx.conf should be automatically updated to
V3 by the upgrade process, using your previously chosen hardware. But,
check it over. Not sure we got everything correct. See the Upgrading
Guide.

Specific changes follow.

Total rewrite of how data gets bound to a database. You now specify a
"data binding" to indicate where data should be going, and where it is
coming from. The default binding is "wx_binding," the weather binding,
so most users will not have to change a thing.
 
Other database bindings can be used in tags. Example:
  $current($data_binding=$alt_binding).outTemp
Alternate times can also be specified:
  $current($timestamp=$othertime).outTemp

Explicit time differences for trends can now be specified:
  $trend($time_delta=3600).barometer

Introduced a new tag $latest, which uses the last available timestamp
in a data binding (which may or may not be the same as the "current"
timestamp).

Introduced a new tag $hours_ago, which returns the stats for X hours
ago.  So, the max temperature last hour would be
$hours_ago($hours_ago=1).outTemp.max.

Introduced a shortcut $hour, which returns the stats for this hour.
So, the high temperature for this hour would be $hour.outTemp.max

Introduced a new tag $days_ago, which returns the stats for X days
ago.  So, the max temperature the day before yesterday would be
$days_ago($days_ago=2).outTemp.max.

Included a shortcut $yesterday: The tag $yesterday.outTemp.max would
be yesterday's max temperature.

Introduced a new aggregation type ".last", which returns the last
value in an aggregation interval. E.g., $week.outTemp.last would
return the last temperature seen in the week.

Introduced a new aggregation type ".lasttime" which returns the time
of the above.

Can now differentiate between the max speed seen in the archive
records (e.g., $day.windSpeed.max) and the max gust seen
($day.wind.max or $day.windGust.max).

Allow other data bindings to be used in images.

Made it easier to add new unit types and unit groups.

The archive interval can now change within a database without
consequences.

Total rewrite of how devices are configured. A single utility
wee_config_device replaces each of the device-specific configuration
utilities.

The Customizing Guide was extended with additional examples and option
documentation.

Removed the no longer needed serviced StdRESTful, obsolete since V2.6

Fixed bug in querying for schemas that prevented older versions of
MySQL (V4.X) from working.

Improved error handling and retries for ws1, ultimeter, and cc3000
drivers.

Fixed missing dew initializations in wmr9x8 driver.  Fixed
model/_model initialization in wmr9x8 driver.

Fixed uninitialized usb interface in wmr200 driver.

Fixed wakup/wakeup typo in _getEEPROM_value in vantage driver.

Made the ftpupload algorithm a little more robust to corruption of the
file that records the last upload time.

Added observation type 'snow'. It generally follows the semantics of
'rain'.

Fixed possible fatal exception in WS23xx driver.  Fixed use of str as
variable name in WS23xx driver.

Now catches database exceptions raised during commits, converting them
to weedb exceptions. Weewx catches these, allowing the program to keep
going, even in the face of most database errors.

For the fine offset stations, record connection status as rxCheckPercent
(either 0 or 100%) and sensor battery status as outTempBatteryStatus (0
indicates ok, 1 indicates low battery).

For WS23xx stations, hardware record generation is now enabled and is the
default (previously, software record generation was the default).

Fixed bug in WS28xx driver the prevented reading of historical records
when starting with an empty database.


2.7.0 10/11/14

Added the ability to configure new Vantage sensor types without using
the console. This will be useful to Envoy users.  Thanks to user Deborah 
Pickett for this contribution! 

Allow calibration constants to be set in the Vantage EEPROM. This will
particularly be useful to southern hemisphere users who may want to
align their ISS to true north (instead of south), then apply a 180
correction. Thanks again to Deborah Pickett!
 
Enabled multiple rsync instances for a single weewx instance.
 
More extensive debug information for rscync users.

Added the ability to localize the weewx and server uptime. See the
Customizing Guide for details. This will also cause a minor backwards 
incompatibility. See the Upgrading Guide for details.

Added catchup to the WS28xx driver, but still no hardware record generation.

Changed lux-to-W/m^2 conversion factor in the fine offset driver.

Added rain rate calculation to Ultimeter driver.

Changed setTime to retrieve system time directly rather than using a value
passed by the engine. This greatly improves the accuracy of StdTimeSync,
particularly in network based implementations. Thanks to user Denny Page!

Moved clock synchronization options clock_check and max_drift back to
section [StdTimeSynch].

Fixed ENDPOINT_IN in the te923 driver.  This should provide better
compatibility with a wider range of pyusb versions.

Now catches MySQL exceptions during commits and rollbacks (as well
as queries) and converts them to weedb exceptions.

Catch and report configobj errors when reading skin.conf during the
generation of reports.

Ensure correct location, lat, lon, and altitude modifications in the
debian postinst installer script.

In the debian installer, default to ttyUSB0 instead of ttyS0 for stations
with a serial interface.

Added CC3000 to debian installer scripts.

Fixed bug that can affect hardware that emits floating point timestamps,
where the timestamp is within 1 second of the end of an archive interval.

Changed UVBatteryStatus to uvBatteryStatus in the WMR100 driver in order
to match the convention used by other drivers.

Fixed the shebang for te923, ws23xx, ultimeter, ws1, and cc3000 drivers.


2.6.4 06/16/14

The WMR100 driver now calculates SLP in software. This fixes a problem
with the WMRS200 station, which does not allow the user to set altitude.

The WMR100 driver was incorrectly tagging rain over the last 24 hours as
rain since midnight. This caused a problem with WU and CWOP posts.

Fix cosmetic problem in wee_config_fousb pressure calibration.

Detect both NP (not present) and OFL (outside factory limits) on ws28xx.

Added driver for PeetBros Ultimeter stations.

Added driver for ADS WS1 stations.

Added driver for RainWise Mark III stations and CC3000 data logger.

Added automatic power cycling to the FineOffsetUSB driver.  Power cycle the
station when a USB lockup is detected.  Only works with USB hubs that provide
per-port power switching.

Fix imagegenerator aggregation to permit data tables with no 'interval' column.

Prompt for metric/US units for debian installations.

For WS28xx stations, return 0 for battery ok and 1 for battery failure.

If a connection to the console has been successfully opened, but then on
subsequent connection attempts suffers an I/O error, weewx will now attempt
a retry (before it would just exit).


2.6.3 04/10/14

Hardened the WMR100 driver against malformed packets.

The plot images can now use UTF-8 characters.

Fixed a problem where the Ambient threads could crash if there were
no rain database entries.

Battery status values txBatteryStatus and consBatteryVoltage now appear in
the archive record. The last LOOP value seen is used.  

CWOP posts are now slightly more robust.

Fixed pressure calculation in wee_config_fousb.

Prevent failures in imagegenerator when no unicode-capable fonts are installed.

Provide explicit pairing feedback using wee_config_ws28xx

Count wxengine restarts in logwatch.

Cleaned up USB initialization for fousb, ws28xx, and te923 drivers.


2.6.2 02/16/14

Fixed bug that crashes WMR200 driver if outTemp is missing.

Fixed bug that can crash RESTful threads if there is missing rain data.

Sqlite connections can now explicitly specify a timeout and 
isolation_level.

Server uptime now reported for MacOS

Fixed bug that prevented Rapidfire posts from being identified as such.


2.6.1 02/08/14

Fixed bug that crashed main thread if a StdQC value fell out of range.


2.6.0 02/08/14

Changed the RESTful architecture so RESTful services are now first-class
weewx services. This should simplify the installation of 3rd party
extensions that use these services.

Broke up service_list, the very long list of services to be run, into
five separate lists. This will allow services to be grouped together,
according to when they should be run.

Defined a structure for packaging customizations into extensions, and added
an installer for those extensions to setup.py.

Changed the default time and date labels to use locale dependent formatting.
The defaults should now work in most locales, provided you set the
environment variable LANG before running weewx.

Changed default QC barometric low from 28 to 26. Added inTemp,
inHumidity, and rain.

Ranges in MinMax QC can now include units.

When QC rejects values it now logs the rejection.

Introduced a new unit system, METRICWX. Similar to METRIC, it uses
mm for rain, mm/hr for rain rate, and m/s for speed.

Added an option --string-check and --fix to the utility wee_config_database
to fix embedded strings found in the sqlite archive database.

Font handles are now cached in order to work around a memory leak in PIL.

Now does garbage collection every 3 hours through the main loop.

Image margins now scale with image and font sizes.

Now works with the pure Python version of Cheetah's NameMapper, albeit very
slowly.

Fixed bug that prevented weewx from working with Python v2.5.

Fixed bug in SummaryByMonth and SummaryByYear that would result in duplicate
month/year entries when generating from multiple ByMonth or ByYear templates.

Consolidated pressure calculation code in ws23xx, ws28xx, te923, and fousb.

Catch USB failures when reading Fine Offset archive interval.

Added Vantage types stormRain and windSpeed10 to the list of observation
types.

Simulator now generates types dewpoint, pressure, radiation, and UV.

The forecast extension is once again distributed separately from weewx.

Minor cleanup to Standard skin for better out-of-the-box behavior:
 - default to no radar image instead of pointing every station to Oregon
 - not every WMR100 is a WMR100N
 
Failure to set an archive interval when using bar plots no longer results
in an exception.

Change to skin directory before invoking Cheetah on any templates.


2.5.1 12/30/13

Added UV plots to the templates. They will be shown automatically if you
have any UV data.

Fixed bug when reading cooling_base option.

Default to sane behavior if skin does not define Labels.

Fixed bug in setting of CheetahGenerator options.

Fixed qsf and qpf summary values in forecast module.

Fixed handling of empty sky cover fields in WU forecasts.

Forecast module now considers the fctcode, condition, and wx fields for
precipitation and obstructions to visibility.

Added options to forecast module to help diagnose parsing failures and new
forecast formats.

Added retries when saving forecast to database and when reading from database.

Fixes to the Fine Offset driver to eliminate spikes caused by reading from
memory before the pointer had been updated (not the same thing as an unstable
read).

Added driver for LaCrosse 2300 series of weather stations.

Added driver for Hideki TE923 series of weather stations.


2.5.0 10/29/13

Introduced a new architecture that makes it easier to define search
list extensions. The old architecture should be 100% backwards compatible.

Added station registry service. This allows weewx to optionally
"phone home" and put your station location on a map.

Added a forecast service and reporting options.  The forecast service
can generate Zambretti weather or XTide tide forecasts, or it can download
Weather Underground or US National Weather Service weather forecasts.  These
data can then be displayed in reports using the Cheetah template engine.  The
forecast service is disabled by default.

Weewx now allows easier localization to non-English speaking locales.
In particular, set the environment variable LANG to your locale, and
then weewx date and number formatting will follow local conventions.
There are also more labeling options in skin.conf. Details in a new section
in the Customization Guide.

Added aggregate type "minmax" and "maxmin". Thank you user Gary Roderick!

New option in [StdArchive] called "loop_hilo". Setting to True will
cause both LOOP and archive data to be used for high/low statistics.
This is the default. Setting to False causes only archive data to be used.

When a template fails, skip only that template, not everything that the
generator is processing.

Trend calculations no longer need a record at precisely (for example)
3 hours in the past. It can be within a "grace" period.

FineOffset driver now uses the 'delay' field instead of the fixed_block
'read_period' for the archive record interval when reading records from
console memory.

FineOffset driver now support for multiple stations on the same USB.

FineOffset driver now reduces logging verbosity when bad magic numbers
appear. Log only when the numbers are unrecognized or change.
The purpose of the magic numbers is still unknown.

WMR100, Vantage, FineOffset, and WS28xx drivers now emit a null wind
direction when the wind speed is zero.  Same for wind gust.

For WMR9x8 stations, wind chill is now retrieved from the console
rather than calculated in software. Thank you user Peter Ferencz!

For WMR9x8 stations, the first extra temperature sensor (packet code 4)
now shows up as extraTemp1 (instead of outTemp). Thanks again to 
Peter Ferencz.

For WMR9x8 stations, packet types 2 and 3 have been separated. Only the
latter is used for outside temperature, humidity, dewpoint. The former
is used for "extra" sensors. Corrected the calculation for channel
numbers >=3. Also, extended the number of battery codes. Thanks to Per
Edström for his patience in figuring this out!

For WMR200 stations, altitude-corrected pressure is now emitted correctly.

ws28xx driver improvements, including: better thread control; better logging
for debugging/diagnostics; better timing to reduce dropouts; eliminate writes
to disk to reduce wear when used on flash devices. Plus, support for
multiple stations on the same USB.

Fixed rain units in ws28xx driver.

The LOOP value for daily ET on Vantages was too high by a factor of 10. 
This has been corrected.

Fixed a bug that caused values of ET to be miscalculated when using
software record generation.

Ported to Korora 19 (Fedora 19). Thanks to user zmodemguru!

Plots under 16 hours in length, now use 1 hour increments (instead of 
3 hours).

No longer emits "deprecation" warning when working with some versions
of the MySQLdb python driver.

Added ability to build platform-specific RPMs, e.g., one for RedHat-based
distributions and one for SuSE-based distributions.

Fixed the 'stop' and 'restart' options in the SuSE rc script.

The weewx logwatch script now recognizes more log entries and errors.


2.4.0 08/03/13

The configuration utility wee_config_vantage now allows you to set
DST to 'auto', 'off', or 'on'. It also lets you set either a time
zone code, or a time zone offset.

The service StdTimeSync now catches startup events and syncs the clock
on them. It has now been moved to the beginning of the list
"service_list" in weewx.conf. Users may want to do the same with their
old configuration file.

A new event, END_ARCHIVE_PERIOD has been added, signaling the end of
the archive period.

The LOOP packets emitted by the driver for the Davis Vantage series
now includes the max wind gust and direction seen since the beginning
of the current archive period.

Changed the null value from zero (which the Davis documentation specifies)
to 0x7fff for the VP2 type 'highRadiation'.

Archive record packets with date and time equal to zero or 0xff now
terminate dumps.

The code that picks a filename for "summary by" reports has now been
factored out into a separate function (getSummaryByFileName). This
allows the logic to be changed by subclassing.

Fixed a bug that did not allow plots with aggregations less than 60 minutes
across a DST boundary.

Fixed bug in the WMR100 driver that prevented UV indexes from being 
reported.

The driver for the LaCrosse WS-28XX weather series continues to evolve and
mature. However, you should still consider it experimental.


2.3.3 06/21/13

The option week_start now works.

Updated WMR200 driver from Chris Manton.

Fixed bug that prevented queries from being run against a MySQL database.


2.3.2 06/16/13

Added support for the temperature-only sensor THWR800. Thanks to
user fstuyk!

Fixed bug that prevented overriding the FTP directory in section
[[FTP]] of the configuration file.

Day plots now show 24 hours instead of 27. If you want the old
behavior, then change option "time_length" to 97200.

Plots shorter than 24 hours are now possible. Thanks to user Andrew Tridgell.

If one of the sections SummaryByMonth, SummaryByYear, or ToDate is missing,
the report engine no longer crashes.

If you live at a high latitude and the sun never sets, the Almanac now
does the right thing.

Fixed bug that caused the first day in the stats database to be left out
of calculations of all-time stats.


2.3.1 04/15/13

Fixed bug that prevented Fine Offset stations from downloading archive
records if the archive database had no records in it.

rsync should now work with Python 2.5 and 2.6 (not just 2.7)


2.3.0 04/10/13

Davis Vantage stations can now produce station pressures (aka, "absolute
pressure"), altimeter pressures, as well as sea-level pressure. These will
be put in the archive database.

Along the same line, 'altimeter' pressure is now reported to CWOP, rather
than the 'barometer' pressure. If altimeter pressure is not available,
no pressure is reported.

Fixed bug in CWOP upload that put spaces in the upload string if the pressure
was under 1000 millibars.

A bad record archive type now causes a catch up to be abandoned, rather
than program termination.

Fixed bug in trends, when showing changes in temperature. NB: this fix will
not work with explicit unit conversion. I.e., $trend.outTemp.degree_C will
not work.

Modified wee_config_vantage and wee_config_fousb so that the configuration
file will be guessed if none is specified.

Fixed wxformulas.heatindexC to handle arguments of None type.

Fixed bug that causes Corrections to be applied twice to archive records if
software record generation is used.

rsync now allows a port to be specified.

Fixed day/night transition bug.

Added gradients to the day/night transitions.

Numerous fixes to the WMR200 driver. Now has a "watchdog" thread.

All of the device drivers have now been put in their own package
'weewx.drivers' to keep them together. Many have also had name changes
to make them more consistent:
	OLD                        NEW
	VantagePro.py (Vantage)    vantage.py (Vantage)
	WMR918.py     (WMR-918)    wmr9x8.py  (WMR9x8)
	wmrx.py       (WMR-USB)    wmr100.py  (WMR100)
	
	new (experimental) drivers:
	wmr200.py (WMR200)
	ws28xx.py (WS28xx)

The interface to the device driver "loader" function has changed slightly. It
now takes a second parameter, "engine". Details are in the Upgrading doc.

The FineOffsetUSB driver now supports hardware archive record generation.

When starting weewx, the FineOffsetUSB driver will now try to 'catch up' - it
will read the console memory for any records that are not yet in the database.

Added illuminance-to-radiation conversion in FineOffsetUSB driver.

Added pressure calibration option to wee_config_fousb and explicit support for
pressure calibration in FineOffsetUSB driver.

Fixed windchill calculation in FineOffsetUSB driver.

Fixed FineOffsetUSB driver to handle cases where the 'delay' is undefined,
resulting in a TypeError that caused weewx to stop.

The FineOffsetUSB driver now uses 'max_rain_rate' (measured in cm/hr) instead
of 'max_sane_rain' (measured in mm) to filter spurious rain sensor readings.
This is done in the driver instead of StdQC so that a single parameter can
apply to both LOOP and ARCHIVE records.

2.2.1 02/15/13

Added a function call to the Vantage driver that allows the lamp to be
turned on and off. Added a corresponding option to wee_config_vantage.

Fixed bug where an undefined wind direction caused an exception when using
ordinal wind directions.

2.2.0 02/14/13

Weewx can now be installed using Debian (DEB) or Redhat (RPM) packages, as well
as with the old 'setup.py' method. Because they install things in different
places, you should stick with one method or another. Don't mix and match.
Thanks to Matthew Wall for putting this together!

Added plot options line_gap_fraction and bar_gap_fraction, which control how
gaps in the data are handled by the plots. Also, added more flexible control of
plot colors, using a notation such as 0xBBGGRR, #RRGGBB, or the English name,
such as 'yellow'. Finally, added day/night bands to the plots. All contributed
by Matthew Wall. Thanks again, Matthew!

Ordinal wind directions can now be shown, just by adding the tag suffix
".ordinal_compass". For example, $current.windDir.ordinal_compass might show
'SSE' The abbreviations are set in the skin configuration file.

Fixed bug that caused rain totals to be misreported to Weather Underground when
using a metric database.

Generalized the weewx machinery so it can be used for applications other than
weather applications.

Got rid of option stats_types in weewx.conf and put it in
bin/user/schemas.py. See upgrading.html if you have a specialized stats
database.

The stats database now includes an internal table of participating observation
types. This allows it to be easily combined with the archive database, should
you choose to do so. The table is automatically created for older stats
databases.

Added rain rate calculation to FineOffsetUSB driver.  Added adaptive polling
option to FineOffsetUSB driver.  Fixed barometric pressure calculation for
FineOffsetUSB driver.

Changed the name of the utilities, so they will be easier to find in /usr/bin:
  weewxd.py          -> weewxd
  runreports.py      -> wee_reports
  config_database.py -> wee_config_database
  config_vp.py       -> wee_config_vantage
  config_fousb.py    -> wee_config_fousb

2.1.1 01/02/13

Fixed bug that shows itself when one of the variables is 'None' when
calculating a trend.

2.1.0 01/02/13

Now supports the Oregon Scientific WMR918/968 series, courtesy of user
William Page. Thanks, William!!

Now supports the Fine Offset series of weather stations, thanks to user
Matthew Wall. Thanks, Matthew!!

Now includes a Redhat init.d script, contributed by Mark Jenks. Thanks,
Mark!!

Added rsync report type as an alternative to the existing FTP report.
Another thanks to William Page!

Fill color for bar charts can now be specified separately from the outline
color, resulting in much more attractive charts. Another thanks to Matthew
Wall!!

Added a tag for trends. The barometer trend can now be returned as
$trend.barometer. Similar syntax for other observation types.

config_vp.py now returns the console version number if available (older
consoles do not offer this).

Hardware dewpoint calculations with the WMR100 seem to be unreliable below
about 20F, so these are now done in software. Thanks to user Mark Jenks for
sleuthing this.

2.0.2 11/23/12

Now allows both the archive and stats data to be held in the same database.

Improved chances of weewx.Archive being reused by allowing optional table
name to be specified.

2.0.1 11/05/12

Fixed problem with reconfiguring databases to a new unit system.

2.0.0 11/04/12

A big release with lots of changes. The two most important are the support
of additional weather hardware, and the support of the MySQL database.

All skin configurations are backwardly compatible, but the configuration
file, weewx.conf, is not. The install utility setup.py will install a fresh
version, which you will then have to edit by hand.

If you have written a custom service, see the upgrade guide on how to port
your service to the new architecture.

Added the ability to generate archive records in software, thus opening the
door for supporting weather stations that do not have a logger.

Support for the Oregon Scientific WMR100, the cheapest weather station I
could find, in order to demonstrate the above!

Added a software weather station simulator.

Introduced weedb, a database-independent Python wrapper around sqlite3 and
MySQLdb, which fixes some of their flaws.

Ported everything to use weedb, and thus MySQL (as well as sqlite)

Internally, the databases can now use either Metric units, or US Customary.
NB: you cannot switch systems in the middle of a database. You have to
stick to one or other other. However, the utility config_database.py does
have a reconfigure option that allows copying the data to a new database,
performing the conversion along the way. See the Customizing Guide.

You can now use "mmHg" as a unit of pressure.

Added new almanac information, such as first and last quarter moons, and
civil twilight.

Changed the engine architecture so it is more event driven. It now uses
callbacks, making it easier to add new event types.

Added utility config_vp.py, for configuring the VantagePro hardware.

Added utility config_database.py, for configuring the databases.

Made it easier to write custom RESTful protocols. Thanks to user Brad, for
the idea and the use case!

The stats type 'squarecount' now contains the number of valid wind
directions that went into calculating 'xsum' and 'ysum'. It used to be the
number of valid wind speeds. Wind direction is now calculated using
'squarecount' (instead of 'count').

Simplified and reduced the memory requirements of the CRC16 calculations.

Improved test suites.

Lots of little nips and tucks here and there, mostly to reduce the coupling
between different modules. In particular, now a service generally gets
configured only using its section of weewx.conf.

I also worked hard at making sure that cursors, connections, files, and
lots of other bits and pieces get properly closed instead of relying on
garbage collection. Hopefully, this will reduce the long-term growth of
memory usage.

1.14.1 07/06/12

Hardened retry strategy for the WeatherLink IP. If the port fails to open
at all, or a socket error occurs, it will thrown an exception (resulting in
a retry in 60 seconds). If a socket returns an incomplete result, it will
continue to retry until everything has been read.

Fixed minor bug that causes the reporting thread to prematurely terminate
if an exception is thrown while doing an FTP.

1.14.0 06/18/12

Added smartphone formatted mobile webpage, contributed by user Torbjörn
Einarsson. If you are doing a fresh install, then these pages will be
generated automatically. If you are doing an upgrade, then see the upgrade
guide on how to have these webpages generated. Thanks, Tobbe!

Three changes suggested by user Charlie Spirakis: o Changed umask in
daemon.py to 0022; o Allow location of process ID file to be specified on
the command line of weewx; o Start script allows daemon to be run as a
specific user. Thanks, Charlie!

Corrected bug in humidity reports to CWOP that shows itself when the
humidity is in the single digits.

Now includes software in CWOP APRS equipment field.

1.13.2 05/02/12

Now allows CWOP stations with prefix 'EW'.

Fixed bug that showed itself in the line color with plots with 3 or more
lines.

Changed debug message when reaching the end of memory in the VP2 to
something slightly less alarming.

1.13.1 03/25/12

Added finer control over the line plots. Can now add optional markers. The
marker_type can be 'none' (the default), 'cross', 'box', 'circle', or 'x'.
Also, line_type can now either be 'solid' (the default) or 'none' (for
scatter plots). Same day I'll add 'dashed', but not now. :-)

Conditionally imports sqlite3. If it does not support the "with" statement,
then imports pysqlite2 as sqlite3.

1.13.0 03/13/12

The binding to the SQL database to be used now happens much later when
running reports. This allows more than one database to be used when running
a report. Extra databases can be specified in the option list for a report.
I use this to display broadband bandwidth information, which was collected
by a separate program. Email me for details on how to do this. Introducing
this feature changed the signature of a few functions. See the upgrade
guide for details.

1.12.4 02/13/12

User Alf Høgemark found an error in the encoding of solar data for CWOP
and sent me a fix. Thanks, Alf!

Now always uses "import sqlite3", resulting in using the version of
pysqlite that comes with Python. This means the install instructions have
been simplified.

Now doesn't choke when using the (rare) Python version of NameMapper used
by Cheetah.

1.12.3 02/09/12

Added start script for FreeBSD, courtesy of user Fabian Abplanalp. Thanks,
Fabian!

Added the ability to respond to a "status" query to the Debian startup
script.

RESTful posts can now recover from more HTTP errors.

Station serial port can now recover from a SerialException error (usually
caused when there is a process competing for the serial port).

Continue to fiddle with the retry logic when reading LOOP data.

1.12.2 01/18/12

Added check for FTP error code '521' to the list of possibilities if a
directory already exists. Thanks to user Clyde!

More complete information when unable to load a module file. Thanks, Jason!

Added a few new unit types to the list of possible target units when using
explicit conversion. Thanks, Antonio!

Discovered and fixed problem caused by the Davis docs giving the wrong
"resend" code (should be decimal 21, not hex 21).

Improved robustness of VantagePro configuration utility.

Fixed problem where an exception gets thrown when changing VP archive
interval.

Simplified some of the logic in the VP2 driver.

1.12.1 11/03/11

Now corrects for rain bucket size if it is something other than the
standard 0.01 inch bucket.

1.12.0 10/29/11

Added the ability to change bucket type, rain year start, and barometer
calibration data in the console using the utility configure.py. Added
option "--info", which queries the console and returns information about
EEPROM settings. Changed configure.py so it can do hardware-specific
configurations, in anticipation of supporting hardware besides the Davis
series.

Reorganized the documentation.

1.11.0 10/06/11

Added support for the Davis WeatherLinkIP. Thanks, Peter Nock and Travis
Pickle!

Added support for older Rev A type archive records.

Added patch from user Dan Haller that sends UV and radiation data to the
WeatherUnderground if available. Thanks, Dan!

Added patch from user Marijn Vriens that allows fallback to the version of
pysqlite that comes with many versions of Python. Thanks, Marijn!

Now does garbage collection after an archive record is obtained and before
the main loop is restarted.

1.10.2 04/14/11

Added RA and declination for the Sun and Moon to the Daily Almanac. Equinox
and solstice are now displayed in chronological order. Same with new and
full moons.

Examples alarm.py and lowBattery.py now include more error checks, allow an
optional 'subject' line to the sent email, and allow a comma separated list
of recipients.

1.10.1 03/30/11

Substitutes US Units if a user does not specify anything (instead of
exception KeyError).

Almanac uses default temperature and pressure if they are 'None'.

Prettied up web page almanac data in the case where pyephem has not been
installed.

Fixed up malformed CSS script weewx.css.

1.10.0 03/29/11

Added extensive almanac information if the optional package 'pyephem' has
been installed

Added a weewx "favorite icon" favicon.ico that displays in your browser
toolbar.

Added a mobile formatted HTML page, courtesy of user Vince Skahan (thanks,
Vince!!).

Tags can now be ended with a unit type to convert to a new unit. For
example, say your pressure group ("group_pressure") has been set to show
inHg. The normal tag notation of "$day.barometer.avg" will show something
like "30.05 inHg". However, the tag "$day.barometer.avg.mbar" will show
"1017.5 mbar".

Added special tag "exists" to test whether an observation type exists.
Example "$year.foo.exists" will return False if there is no type "foo" in
the statistical database.

Added special tag "has_data" to test whether an observation type exists and
has a non-zero number of data points over the aggregation period. For
example, "$year.soilMoist1.has_data" will return "True" if soilMoist1 both
exists in the stats database and contains some data (meaning, you have the
hardware).

Y-axis plot labels (such as "°F") can now be overridden in the plot
configuration section of skin.conf by using option "y_label".

Added executable module "runreports.py" for running report generation only.

Added package "user", which can contain any user extensions. This package
will not get overridden in the upgrade process.

Added the ability to reconfigure the main database, i.e., add or drop data
types. Along the same line, statistical types can also be added or dropped.
Email me for details on how to do this.

Now makes all of the LOOP and archive data available to services. This
includes new keys:

 LOOP data: 'extraAlarm1' 'extraAlarm2' 'extraAlarm3' 'extraAlarm4'
'extraAlarm5' 'extraAlarm6' 'extraAlarm7' 'extraAlarm8' 'forecastIcon'
'forecastRule' 'insideAlarm' 'outsideAlarm1' 'outsideAlarm2' 'rainAlarm'
'soilLeafAlarm1' 'soilLeafAlarm2' 'soilLeafAlarm3' 'soilLeafAlarm4'
'sunrise' 'sunset'

 Archive data: 'forecastRule' 'highOutTemp' 'highRadiation' 'highUV'
'lowOutTemp'

Started a more formal test suite. There are now tests for the report
generators. These are not included in the normal distribution, but can be
retrieved from SourceForge via svn.

1.9.3 02/04/11

Now correctly decodes temperatures from LOOP packets as signed shorts
(rather than unsigned).

Now does a CRC check on LOOP data.

Changed VantagePro.accumulateLoop to make it slightly more robust.

1.9.2 11/20/10

Now catches exception of type OverflowError when calculating celsius
dewpoint. (Despite the documentation indicating otherwise, math.log() can
still throw an OverflowError)

Fixed bug that causes crash in VantagePro.accumulateLoop() during fall DST
transition in certain situations.

VP2 does not store records during the one hour fall DST transition.
Improved logic in dealing with this.

Changed install so that it backs up the ./bin subdirectory, then overwrites
the old one. Also, does not install the ./skins subdirectory at all if one
already exists (thus preserving any user customization).

1.9.1 09/09/10

Now catches exceptions of type httplib.BadStatusLine when doing RESTful
posts.

Added an extra decimal point of precision to dew point reports to the
Weather Underground and PWS.

1.9.0 07/04/10

Added a new service, StdQC, that offers a rudimentary data check.

Corrected error in rain year total if rain year does not start in January.

Moved option max_drift (the max amount of clock drift to tolerate) to
section [Station].

Added check for a bad storm start time.

Added checks for bad dateTime.

Simplified VantagePro module.

1.8.4 06/06/10

Fixed problem that shows itself if weewx starts up at precisely the
beginning of an archive interval. Symptom is max recursion depth exceeded.

Units for UV in LOOP records corrected. Also, introduced new group for UV,
group_uv_index. Thanks to user A. Burriel for this fix!

1.8.3 05/20/10

Problem with configuring archive interval found and fixed by user A.
Burriel (thanks, Antonio!)

1.8.2 05/09/10

Added check to skip calibration for a type that doesn't exist in LOOP or
archive records. This allows windSpeed and windGust to be calibrated
separately.

1.8.1 05/01/10

Ported to Cheetah V2.4.X

1.8.0 04/28/10

Added CWOP support.

Storage of LOOP and archive data into the SQL databases is now just another
service, StdArchive.

Added a calibration service, StdCalibrate, that can correct LOOP and
archive data.

Average console battery voltage is now calculated from LOOP data, and saved
to the archive as 'consBatteryVoltage'.

Transmitter battery status is now ORd together from LOOP data, and saved to
the archive as 'txBatteryStatus'.

Added stack tracebacks for unrecoverable exceptions.

Added a wrapper to the serial port in the VantagePro code. When used in a
Python "with" statement, it automatically releases the serial port if an
exception happens, allowing a more orderly shutdown.

Offered some hints in the documentation on how to automount your VP2 when
using a USB connection.

Corrected error in units. getTargetType() that showed itself with when the
console memory was freshly cleared, then tried to graph something
immediately.

1.7.0 04/15/10

Big update.

Reports now use skins for their "look or feel." Options specific to the
presentation layer have been moved out of the weewx configuration file
'weewx.conf' to a skin configuration file, 'skin.conf'. Other options have
remained behind.

Because the configuration file weewx.conf was split, the installation
script setup.py will NOT merge your old configuration file into the new
one. You will have to reedit weewx.conf to put in your customizations.

FTP is treated as just another report, albeit with an unusual generator.
You can have multiple FTP sessions, each to a different server, or
uploading to or from a different area.

Rewrote the FTP upload package so that it allows more than one FTP session
to be active in the same local directory. This version also does fewer hits
on the server, so it is significantly faster.

The configuration files weewx.conf and skin.conf now expect UTF-8
characters throughout.

The encoding for reports generated from templates can be chosen. By
default, the day, week, month, and year HTML files are encoded using HTML
entities; the NOAA reports encoded using 'strict ascii.' Optionally,
reports can be encoded using UTF-8.

Revamped the template formatting. No longer use class ModelView. Went to a
simpler system built around classes ValueHelper and UnitInfo.

Optional formatting was added to all tags in the templates. There are now
optional endings: 'string': Use specified string for None value.
'formatted': No label. 'format': Format using specified string format.
'nolabel': Format using specified string format; no label. 'raw': return
the underlying data with no string formatting or label.

For the index, week, month, and year template files, added conditional to
not include ISS extended types (UV, radiation, ET) unless they exist.

Added an RSS feed.

Added support for PWSweather.com

Both WeatherUnderground and PWSweather posts are now retried up to 3 times
before giving up.

Now offer a section 'Extras' in the skin configuration file for including
tags added by the user. As an example, the tag radar_url has been moved
into here.

Data files used in reports (such as weewx.css) are copied over to the HTML
directory on program startup.

Included an example of a low-battery alarm.

Rearranged distribution directory structure so that it matches the install
directory structure.

Moved base temperature for heating and cooling degree days into skin.conf.
They now also require a unit.

Now require unit to be specified for 'altitude'.

1.5.0 03/07/10

Added support for other units besides the U.S. Customary. Plots and HTML
reports can be prepared using any arbitrary combination of units. For
example, pressure could be in millibars, while everything else is in U.S.
Customary.

Because the configuration file weewx.conf changed significantly, the
installation script setup.py will NOT merge your old configuration file
into the new one. You will have to reedit weewx.conf to put in your
customizations.

Added an exception handler for exception OSError, which is typically thrown
when another piece of software attempts to access the same device port.
Weewx catches the exception, waits 10 seconds, then starts again from the
top.

1.4.0 02/22/10

Changed the architecture of stats.py to one that uses very late binding.
The SQL statements are not run until template evaluation. This reduces the
amount of memory required (by about 1/2), reduces memory fragmentation, as
well as greatly simplifying the code (file stats.py shed over 150 lines of
non-test code). Execution time is slightly slower for NOAA file generation,
slightly faster for HTML file generation, the same for image generation,
although your actual results will depend on your disk speed.

Now possible to tell weewx to reread the configuration file without
stopping it. Send signal HUP to the process.

Added option week_start, for specifying which day a calendar week starts
on. Default is 6 (Sunday).

Fixed reporting bug when the reporting time falls on a calendar month or
year boundary.

1.3.4 02/08/10

Fixed problem when plotting data where all data points are bad (None).

1.3.3 01/10/10

Fixed reporting bug that shows itself if rain year does not start in
January.

1.3.2 12/26/09

LOOP data added to stats database.

1.3.1 12/22/09

Added a call to syslog.openlog() that inadvertently got left out when
switching to the engine driven architecture.

1.3.0 12/21/09

Moved to a very different architecture to drive weewx. Consists of an
engine, that manages a list of 'services.' At key events, each service is
given a chance to participate. Services are easy to add, to allow easy
customization. An example is offered of an 'alarm' service.

Checking the clock of the weather station for drift is now a service, so
the option clock_check was moved from the station specific [VantagePro]
section to the more general [Station] section.

Added an example service 'MyAlarm', which sends out an email should the
outside temperature drop below 40 degrees.

In a similar manner, all generated files, images, and reports are the
product of a report engine, which can run any number of reports. New
reports are easily added.

Moved the compass rose used in progressive vector plots into the interior
of the plot.

Install now deletes public_html/#upstream.last, thus forcing all files to
be uploaded to the web server at the next opportunity.

1.2.0 11/22/09

Added progressive vector plots for wind data.

Improved axis scaling. The automatic axis scaling routine now does a better
job for ranges less than 1.0. The user can also hardwire in min and max
values, as well as specify a minimum increment, through parameter 'yscale'
in section [Images] in the configuration file.

Now allows the same SQL type to be used more than once in a plot. This
allows, say, instantaneous and average wind speed to be shown in the same
plot.

Rain year is now parameterized in file templates/year.tmpl (instead of
being hardwired in).

Now does LOOP caching by default.

When doing backfilling to the stats database, configure now creates the
stats database if it doesn't already exist.

setup.py now more robust to upgrading the FTP and Wunderground sections

1.1.0 11/14/09

Added the ability to cache LOOP data. This can dramatically reduce the
number of writes to the stats database, reducing wear on solid-state disk
stores.

Introduced module weewx.mainloop. Introduced class weewx.mainloop.MainLoop
This class offers many opportunities to customize weewx through
subclassing, then overriding an appropriate member function.

Refactored module weewx.wunderground so it more closely resembles the
(better) logic in wunderfixer.

setup.py no longer installs a daemon startup script to /etc/init.d. It must
now be done by hand.

setup.py now uses the 'home' value in setup.cfg to set WEEWX_ROOT in
weewx.conf and in the daemon start up scripts

Now uses FTP passive mode by default.

1.0.1 11/09/09

Fixed bug that prevented backfilling the stats database after modifying the
main archive.

1.0.0 10/26/09

Took the module weewx.factory back out, as it was too complicated and hard
to understand.

Added support for generating NOAA monthly and yearly reports. Completely
rewrote the filegenerator.py module, to allow easy subclassing and
specialization.

Completely rewrote the stats.py module. All aggregate quantities are now
calculated dynamically.

Labels for HTML generation are now held separately from labels used for
image generation. This allows entities such as '&deg;' to be used for the
former.

LOOP mode now requests only 200 LOOP records (instead of the old 2000). It
then renews the request should it run out. This was to get around an
(undocumented) limitation in the VP2 that limits the number of LOOP records
that can be requested to something like 220. This was a problem when
supporting VP2s that use long archive intervals.

Cut down the amount of computing that went on before the processing thread
was spawned, thus allowing the main thread to get back into LOOP mode more
quickly.

Added type 'rainRate' to the types decoded from a Davis archive record. For
some reason it was left out.

Added retries when doing FTP uploads. It will now attempt the upload
several times before giving up.

Much more extensive DEBUG analysis.

Nipped and tucked here and there, trying to simplify.

0.6.5 10/11/09

Ported to Cheetah V2.2.X. Mostly, this is making sure that all strings that
cannot be converted with the 'ascii' codec are converted to Unicode first
before feeding to Cheetah.

0.6.4 09/22/09

Fixed an error in the calculation of heat index.

0.6.3 08/25/09

FTP transfers now default to ACTIVE mode, but a configuration file option
allows PASSIVE mode. This was necessary to support Microsoft FTP servers.

0.6.2 08/01/09

Exception handling in weewx/ftpdata.py used socket.error but failed to
declare it. Added 'import socket' to fix.

Added more complete check for unused pages in weewx/VantagePro.py. Now the
entire record must be filled with 0xff, not just the time field. This fixes
a bug where certain time stamps could look like unused records.

0.6.1 06/22/09

Fixed minor ftp bug.

0.6.0 05/20/09

Changed the file, imaging, ftping functions into objects, so they can be
more easily specialized by the user.

Introduced a StationData object.

Introduced module weewx.factory that produces these things, so the user has
a place to inject his/her new types.

0.5.1 05/13/09

1. Weather Underground thread now run as daemon thread, allowing the
program to exit even if it is running.

2. WU queue now hold an instance of archive and the time to be published,
rather than a record. This allows dailyrain to be published as well.

3. WU date is now given in the format "2009-05-13+12%3A35%3A00" rather than
"2009-05-13 12:35:00". Seems to be more reliable. But, maybe I'm imagining
things...
<|MERGE_RESOLUTION|>--- conflicted
+++ resolved
@@ -1,5 +1,18 @@
 weewx change history
 --------------------
+
+x.x.x XX/XX/XXXX
+
+New default skin called Seasons.
+
+Added 'default_options' section to StdReport.  Any stanzas defined in the
+default_options will be applied to every report.  This simplifies the
+customization of units, localization, and internationalization.
+
+The skin.conf is optional.  It is possible to specify the entire skin
+configuration in the weewx configuration, in which case the skin configuration
+is not necessary.
+
 
 3.8.0 11/22/2017
 
@@ -74,20 +87,8 @@
 
 Include rain count in cc3000 status.
 
-<<<<<<< HEAD
-New default skin called Seasons.
-
-Added 'default_options' section to StdReport.  Any stanzas defined in the
-default_options will be applied to every report.  This simplifies the
-customization of units, localization, and internationalization.
-
-The skin.conf is optional.  It is possible to specify the entire skin
-configuration in the weewx configuration, in which case the skin configuration
-is not necessary.
-=======
 In the restx posting, catch all types of httplib.HTTPException, not just
 BadStatusLine and IncompleteRead.
->>>>>>> 42cb71c9
 
 
 3.7.1 03/22/2017
