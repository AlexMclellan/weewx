weewx change history
--------------------

3.9.2 MM/DD/YYYY

StdPrint now explicitly converts loop and archive fields to UTF-8 before
printing. This means unicode strings can now be included in loop and archive
fields.

Fix WMR300 driver so that it will reject (corrupt) logger records if they
have negative interval (similar to issue #375).

Added 'rain_warning' option in WMR300 driver to remind station owners to reset
the rain counter when the rain counter exceeds a threshold (default is 90%).
Thanks to weewx user Leon!

Added several other debug tools to the WMR300 driver. PR #402.

Wunderfixer now keeps going if a post does not satisfy [[Essentials]].
Fixes issue #329 (again).

Fixed problem that prevented the wee_device --history option from
working with the CC3000 driver.

Fix incorrect `log_success` operation in ftp, rsync, copy
and image generators. PR #373. Partial fix of issue #370.

Fixed problem that could cause the WMR200 to crash WeeWX if the
record interval is zero. Fixes issue #375.

Posts to the Weather Underground now use https, instead of http.
Thanks to user mljenkins! PR #378.

Fixed problem with handling CWOP connection errors. Commit 0a21a72

Fixed problem that prevented to CopyGenerator from handling nested
directories. Fixes issue #379.

Fixed problem that prevented humidity calibration from being set
on Vantage stations.

Improved accuracy of the calculation of Moon phases.
Revisits issue #342.

When the AWEKAS code augments the record for rainRate, it now
checks for a bad timestamp.

The ts1 driver now returns 'barometer' instead of 'pressure'.
Thanks to user 'windcrusader'! Fixes issue #393.

Fixed problem when calculating vector averages. Thanks to user
timtsm! PR #396.

windrun is now calculated on a per archive period basis, instead
of for the whole day. Thanks to user 'windcrusader'!
PR #399. Fixes issue #250.

Wunderfixer has new option to set socket timeout. This is to compensate
for WU "capacity issues". Thanks to user Leon! See PR #403.

Fixed bug in WS1 driver that caused crash if rain_total was None.

If a file user/schemas.py still exists (a relic from V2.7 and earlier), it
is renamed to user/schemas.py.old. Fixes issue #54.

<<<<<<< HEAD
Fixed fine offset driver to warn about (and skip) historical data that have
zero for interval.
=======
V3.x test suites now use same data set as V4.x, minimizing the chance of
a false negative when switching versions.
>>>>>>> 40aebfd6


3.9.1 02/06/2019

In genplot, do not attempt to normalize unspecified paths.

Introduced option no_catchup. If set to true, a catchup will not be
attempted. Fixes issue #368.


3.9.0 02/05/2019

New skin called Seasons. For new users, it will be installed and enabled.
For old users, it will be installed, but not enabled. Fixes issue #75.

There are also two new skins for mobile phones: Mobile and Smartphone.
These are installed, but not enabled, for all users.

Reworked how options get applied for reports. Backstop default values
are supplied by a new file weewx/defaults.py. These can get overridden
by skin.conf, or in a new section [StdReports] / [[Defaults]] in weewx.conf.
See the Customizing Guide, section "How options work", for details.
Fixes issue #248.

The skin.conf is optional.  It is possible to specify the entire skin
configuration in the configuration file weewx.conf.

Dropped support of Python 2.5. You must now use either Python 2.6 or 2.7. This
is in anticipation of porting to Python 3.

The image generator now supports the use of a 'stale_age' option. Thanks to
user John Smith. Fixes issue #290.

Rose line width can now be specified with option rose_line_width.

The Felsius unit of temperature (see https://xkcd.com/1923/) is now supported.

New tag $almanac.sidereal_time for calculating current sidereal time

New tag $almanac.separation() for calculating planet separations.

Can now use ephem.readdb() to load arbitrary bodies into the almanac.

StdQC now includes an entry for rain again (inexplicably removed in v3.1.0).

If software record generation is used, the archive interval is now what is
specified in weewx.conf, even if the station supports hardware generation.

Fixed problem where records were downloaded on startup, even if software
record generation was specified.

The tag formatting taxonomy has been simplified. Just use suffix ".format()"
now. Documentation updated to reflect changes. Backwards compatibility with old
suffixes is supported. Fixes issue #328.

Can now set Rapidfire parameter rtfreq. Thanks to user 'whorfin'. PR #304.

Template names can now include the week number. Thanks to user 'stimpy23'.
PR #319.

New aggregation type for plots: 'cumulative'. Thanks to user 'henrikost'.
PR #302.

Fixed problem where MySQL error 2013 could crash WeeWX. Fixes issue #327.

Posts to the Weather Underground will be skipped if an observation type that
is listed in the [[[Essentials]]] subsection is missing. Fixes issue #329.

Upgrade process now explicity upgrades version-to-version, instead of
doing a merge to the new config file. Fixes issue #217.

Example xstats now includes tags for last_year and last_year_todate.
Thanks to user evilbunny2008. PR #325.

Guard against a negative value for 'interval' in WMR200 stations.

Check for missing or negative values for the record field 'interval'.

Changed the formula used to calculate percentage illumination of the moon to
something more accurate around 2018. This formula is only used if pyephem is
not installed. Fixes issue #342.

Fixed bug that caused older, "type A" Vantage Pro2, to crash. Fixes issue #343.

Fixed a bug that caused a divide-by-zero error if a plot range was the same as
a specified min or max scale. Fixes issue #344.

Fixed bug that prevented an optional data_binding from being used in tags
when iterating over records. Fixes issue #345.

Examples lowBattery and alarm now try SMTP_SSL connections, then degrade if
that's not available. Fixes issue #351.

Fixed problem with Brazilian locations at the start of DST. It manifested
itself with the error "NoColumnError: no such column: wind". Fixes issue #356.

Fixed problem that caused sunrise/sunset to be calculated improperly in Sun.py.

Improved coverage of test suites. Fixes issue #337.

wee_device, when used with the Vantage series, now honors the "no prompt" (-y)
option. Fixes issue #361.

Log watch now correctly logs garbage collection events. Thanks to user
buster-one. PR #340.


3.8.2 08/15/2018

Added flag to weewx-multi init script to prevent systemd from breaking it.
Thanks to users Timo, Glenn McKechnie, and Paul Oversmith.

Fixed problem that caused wind direction in archive records to always be
calculated in software, even with stations that provide it in hardware.
Fixes issue #336.

3.8.1 06/27/2018

Map cc3000 backup battery to consBatteryVoltage and station battery to
supplyVoltage to more accurately reflect the battery functions.

Update the syntax in the rsyslog configuration sample

Significant overhaul to the WMR300 driver.  The driver should now work reliably
on any version of pyusb and libusb.  The driver will now delete history records
from the logger before the logger fills up (the WMR300 logger is not a circular
buffer).  Thanks to users Markus Biewer and Cameron.  Fixes issue #288.

Added automatic clearing of logger for CC3000 driver to prevent logger
overflow (the CC3000 logger is not a circular buffer).  The default is to
not clear the history, but it is highly recommended that you add a logging
threshold once you are confident that all logger data have been captured to
the weewx database.

Improved the robustness of reading from the CC3000 logger.

Better CRC error message in Vantage driver.

Parameterize the configuration directory in weewx-multi init script.

In StdWXCalculate, use None for an observation only if the variables on which
the derived depends are available and None.  Fixes issue #291.

Fixed bug that prevented specifying an explicit alamanac time from working.

Fixed bug that prevented historical records from being downloaded from ws23xx
stations. Thanks to user Matt Brown! Fixes issue #295

Fixed bug that crashed program if a sqlite permission error occurred.

If wind speed is zero, accumulators now return last known wind direction
(instead of None). Thanks to user DigitalDan05. PR #303.

Windrun calculations now include the "current" record. Fixes issue #294.

Fixed bug involving stations that report windGust, but not windGustDir, in
their LOOP data (e.g., Fine Offset), which prevented the direction of max
wind from appearing in statistics. Fixes issue #320.

The engine now waits until the system time is greater than the creation time
of the weewx.conf file before starting up. Fixes issue #330.


3.8.0 11/22/2017

The `stats.py` example now works with heating and cooling degree days.
Fixes issue #224.

The ordinal increment between x- and y-axis labels can now be chosen.
The increment between x-axis tick marks can now be chosen. Thanks
to user paolobenve! PR #226.

Bar chart fill colors can now be specified for individual observation
types. Fixes issue #227.

For aggregation types of `avg`, `min` and `max`, plots now locate the x-
coordinate in the middle of the aggregation interval (instead of the end).
Thanks again to user paolobenve! PR #232.

The nominal number of ticks on the y-axis can now be specified using
option `y_nticks`.

Fixed bug that could cause tick crowding when hardwiring y-axis min and
max values.

The uploader framework in restx.py now allows POSTS with a JSON payload,
and allows additional headers to be added to the HTTP request object.

MySQL error 2006 ("MySQL server has gone away") now gets mapped to
`weedb.CannotConnectError`. PR #246

Whether to use a FTP secure data connection is now set separately
from whether to authenticate using TLS. Fixes issue #284.

Corrected formatting used to report indoor temp and humidity to the
Weather Underground.

Added inDewpoint to the observation group dictionary.

Added missing aggregation type 'min_ge'. Thanks to user Christopher McAvaney!

Plots can now use an `aggregate_type` of `last`. Fixes issue #261.

When extracting observation type stormRain (Davis Vantage only), the
accumulators now extract the last (instead of average) value.

Added additional accumulator extractors.

Allow reports to be run against a binding other than `wx_binding`.

Do chdir at start of ImageGenerator so that skin.conf paths are treated the
same as those of other generators.

Changed default value of `stale` for CWOP from 60 to 600 seconds. PR #277.

Vantage driver:
Allow user to specify the Vantage Pro model type in weewx.conf. 
Repeater support added to '-—set-transmitter-type' command.
New commands: '—-set-retransmit',
              '--set-latitude', '--set-longitude'
              '--set-wind-cup',
              '--set-temperature-logging'
Details explained in hardware.htm. Thanks to user dl1rf! PR #270, #272.

Using the `set-altitude` command in `wee_device` no longer changes the
barometer calibration constant in Vantage devices. See PR #263.
Thanks to user dl1rf!

Fixed bug in wmr200 driver that resulted in archive records with no
interval field and 'NOT NULL constraint failed: archive.interval' errors.

Fixed bug in wmr200 driver that caused `windDir` to always be `None` when 
`windSpeed` is zero.

Include rain count in cc3000 status.

In the restx posting, catch all types of httplib.HTTPException, not just
BadStatusLine and IncompleteRead.


3.7.1 03/22/2017

Fixed log syntax in wmr100 and wmr9x8 drivers.

Emit Rapidfire cache info only when debug is level 3 or higher.  Thanks to
user Darryn Capes-Davis.

Fixed problem that prevented Rapidfire from being used with databases in
metric units. Fixes issue #230.

Set WOW `post_interval` in config dict instead of thread arguments so that
overrides are possible.  Thanks to user Kenneth Baker.

Distribute example code and example extensions in a single examples directory.
Ensure that the examples directory is included in the rpm and deb packages.

Fixed issue that prevented a port from being specified for MySQL installations.

MySQL error 2003 ("Can't connect to MySQL server...") now gets mapped to
`weedb.CannotConnectError`. PR #234.

By default, autocommit is now enabled for the MySQL driver. Fixes issue #237.

Highs and lows from LOOP packets were not being used in preference to archive
records in daily summaries. Fixed issue #239.


3.7.0 03/11/2017

The tag $current now uses the record included in the event NEW_ARCHIVE_RECORD,
rather than retrieve the last record from the database. This means you can
use the tag $current for observation types that are in the record, but not
necessarily in the database. Fixes issue #13.

Most aggregation periods now allow you to go farther in the past. For
example, the tag $week($weeks_ago=1) would give you last week. You
can also now specify the start and end of an aggregation period, such
as $week.start and $week.end.

Can now do SummaryByDay (as well as SummaryByMonth and SummaryByYear).
NB: This can generate *lots* of files --- one for every day in your database!
Leaving this undocumented for now. Fixes issue #185.

When doing hardware record generation, the engine now augments the record with
any additional observation types it can extract out of the accumulators.
Fixes issue #15.

It's now possible to iterate over every record within a timespan.
Fixes issue #182.

Use schema_name = hardware_name pattern in sensor map for drivers that support
extensible sensor suites, including the drivers for cc3000, te923, wmr300,
wmr100, wmr200, wmr9x8

Simplified sensor mapping implementation for wmr100 and wmr200 drivers.  For
recent weewx releases, these are the default mappings for wmr200:
  3.6.0: in:0, out:1, e2:2, e3:3, ..., e8:8   hard-coded
  3.6.1: in:0, out:1, e1:2, e2:3, ..., e7:8   hard-coded
  3.7.0: in:0, out:1, e1:2, e2:3, ..., e7:8   sensor_map
and these are default mappings for wmr100:
  3.6.2: in:0, out:1, e1:2, e2:3, ..., e7:8   hard-coded
  3.7.0: in:0, out:1, e1:2, e2:3, ..., e7:8   sensor_map

Enabled battery status for every remote T/H and T sensor in wmr100 driver.

Enabled heatindex for each remote T/H sensor in wmr200 driver.

Fixed inverted battery status indicator in wmr200 driver.

Fixed 'Calculatios' typo in wmr100, wmr200, wmr9x8, and wmr300 drivers.

Fixed usb initialization issues in the wmr300 driver.

Added warning in wmr300 driver when rain counter reaches maximum value.

Decode heatindex and windchill from wmr300 sensor outputs.

Report the firmware version when initializing the cc3000 driver.

Fixed bug in vantage driver that would prevent console wake up during
retries when fetching EEPROM vales. Thanks to user Dan Begallie!

The vantage driver no longer emits values for non-existent sensors. 
As a result, LOOP and archive packets are now much smaller. If this works
out, other drivers will follow suit. Partial fix of issue #175.

The vantage driver now emits the barometer trend in LOOP packets as 
field 'trendIcon'.

The engine now logs locale. Additional information if a TERM signal is 
received.

Removed the site-specific "Pond" extensions from the Standard skin.

The Standard skin now includes plots of outside humidity. Fixes 
issue #181.

Fixed reference to index.html.tmpl in the xstats example.

Changed algorithm for calculating ET to something more appropriate for
hourly values (former algorithm assumed daily values). Fixes issue #160.

Fixed bug in Celsius to Fahrenheit conversion that affected pressure
conversions in uwxutils.py, none of which were actually used.

Fixed bug that was introduced in v3.6.0, which prevented wee_reports from
working for anything other than the current time.

Documented the experimental anti-alias feature, which has been in weewx
since v3.1.0. Fixes issue #6.

Fixed problem where multiple subsections under [SummaryBy...] stanzas could
cause multiple copies of their target date to be included in the Cheetah
variable $SummaryByYear and $SummaryByMonth. Fixes issue #187.

Moved examples out of bin directory.  Eliminated experimental directory.
Reinforce the use of user directory, eliminate use of examples directory.
Renamed xsearch.py to stats.py.

OS uptime now works for freeBSD. Thanks to user Bill Richter!
PR #188.

Broke out developer's notes into a separate document.

Added @media CSS for docs to improve printed/PDF formatting.  Thanks to user
Tiouck!

Added a 0.01 second delay after each read_byte in ws23xx driver to reduce
chance of data spikes caused by RS232 line contention.  Thanks lionel.sylvie!

The observation windGustDir has been removed from wmr100, wmr200, te923, and
fousb drivers.  These drivers were simply assigning windGustDir to windDir,
since none of the hardware reports an actual windGustDir.

Calculation of aggregates over a period of one day or longer can now
respect any change in archive interval. To take advantage of this
feature, you will have to apply an update to your daily
summaries. This can be done using the tool wee_database, option
--update. Refer to the ‘Changes to daily summaries’ section in the
Upgrade Guide to determine whether you should update or not. Fixes issue #61.

Max value of windSpeed for the day is now the max archive value of windSpeed.
Formerly, it was the max LOOP value. If you wish to patch your older
daily summaries to interpret max windSpeed this way, use the tool wee_database
with option --update. Fixes issue #195.

The types of accumulators, and the strategies to put and extract records 
out of them, can now be specified by config stanzas. This will be of
interest to extension writers. See issue #115.

Fixed battery status label in acurite driver: changed from txTempBatteryStatus
to outTempBatteryStatus.  Thanks to user manos!

Made the lowBattery example more robust - it now checks for any known low
battery status, not just txBatteryStatus.  Thanks to user manos!

Added info-level log message to calculate_rain so that any rain counter reset
will be logged.

Added better logging for cc3000 when the cc3000 loses contact with sensors
for extended periods of time.

How long to wait before retrying after a bad uploader login is now settable
with option retry_login. Fixes issue #212. 

The test suites now use dedicated users 'weewx1' and 'weewx2'. A shell script
has been included to setup these users.

A more formal exception hierarchy has been adopted for the internal
database library weedb. See weedb/NOTES.md.

The weedb Connection and Cursor objects can now be used in a "with" clause.

Slightly more robust mechanism for decoding last time a file was FTP'd.


3.6.2 11/08/2016

Fixed incorrect WU daily rain field name

Fixed bug that crashed Cheetah if the weewx.conf configuration file included
a BOM. Fixes issue #172.


3.6.1 10/13/2016

Fixed bug in wunderfixer.

Fixed handling of StdWXCalculate.Calculations in modify_config in the wmr100,
wmr200, wmr300, and wmr9x8 drivers.

Eliminate the apache2, ftp, and rsync suggested dependencies from the deb
package.  This keeps the weewx dependencies to a bare minimum.

Added retries to usb read in wmr300 driver.

Remapped sensor identifiers in wmr200 driver so that extraTemp1 and
extraHumid1 are usable.

Standardized format to be used for times to YYYY-mm-ddTHH:MM.


3.6.0 10/07/2016

Added the ability to run reports using a cron-like notation, instead of with
every report cycle. See User's Guide for details. Thanks to user Gary Roderick.
PR #122. Fixes issue #17.

Added the ability to easily import CSV, Weather Underground, and Cumulus
data using a new utility, wee_import. Thanks again to über-user Gary Roderick.
PR #148. Fixes issue #97.

Refactored documentation so that executable utilities are now in their own
document, utilities.htm.

Fixed rpm package so that it will retain any changes to the user directory.
Thanks to user Pat OBrien.

No ET when beyond the reach of the sun.

Software calculated ET now returns the amount of evapotranspiration that
occurred during the archive interval. Fixes issue #160

Fixed wee_config to handle config files that have no FTP or RSYNC.

Fixed bug in StdWXCalculate that ignored setting of 'None' (#110).

Which derived variables are to be calculated are now in a separate 
subsection of [StdWXCalculate] called [[Calculations]]. 
Upgrade process takes care of upgrading your config file.

Reset weewx launchtime when waiting for sane system clock (thanks to user
James Taylor).

Fixed anti-alias bug in genplot.  Issue #111.

Corrected the conversion factor between inHg and mbar. Thanks to user Olivier.

Consolidated unit conversions into module weewx.units.

Plots longer than two years now use an x-axis increment of one year. Thanks to
user Olivier!

The WS1 driver now retries connection if it fails. Thanks to user 
Kevin Caccamo! PR #112.

Major update to the CC3000 driver:
 - reading historical records is more robust
 - added better error handling and reporting
 - fixed to handle random NULL characters in historical records
 - fixed rain units
 - added ability to get data from logger as fast as it will send it
 - added support for additional temperature sensors T1 and T2
 - added transmitter channel in station diagnostics
 - added option to set/get channel, baro offset
 - added option to reset rain counter

Fixed brittle reference to USBError.args[0] in wmr200, wmr300, and te923
drivers.

Fixed typo in default te923 sensor mapping for h_3.  Thanks to user ngulden.

Added flag for reports so that reports can be disabled by setting enable=False
instead of deleting or commenting entire report sections in weewx.conf.

The vantage and ws23xx drivers now include the fix for the policy of
"wind direction is undefined when no wind speed".  This was applied to other
drivers in weewx 3.3.0.

Fixed te923 driver behavior when reading from logger, especially on stations
with large memory configuration.  Thanks to users Joep and Nico.

Fixed rain counter problems in wmr300 driver.  The driver no longer attempts
to cache partial packets.  Do no process packets with non-loop data when
reading loop data.  Thanks to user EricG.

Made wmr300 driver more robust against empty usb data buffers.

Fixed pressure/barometer in wmr300 driver when reading historical records.

Fixed problem with the Vantage driver where program could crash if a
serial I/O error happens during write. Fixes issue #134.

Changed name of command to clear the Vantage memory from --clear to
--clear-memory to make it more consistent with other devices.

Fixed problem that prevented channel 8 from being set by the Vantage driver.

Added solaris .smf configuration.  Thanks to user whorfin.

Added option post_indoor_observations for weather underground.

Added maximum value to radiation and UV plots.

In the .deb package, put weewx reports in /var/www/html/weewx instead of
/var/www/weewx to match the change of DocumentRoot in debian 8 and later.


3.5.0 03/13/2016

Fixed bug that prevented rsync uploader from working.

Fixed bug in wmr300 driver when receiving empty buffers from the station.

The type of MySQL database engine can now be specified. Default is 'INNODB'.

Updated userguide with capabilities of the TE923 driver added in 3.4.0.

Added aggregation type min_ge(val).

Provide better feedback when a driver does not implement a configurator.

Added humidex and appTemp to group_temperature. Fixed issue #96.

Backfill of the daily summary is now done in "tranches," reducing the memory
requirements of MySQL. Thanks to über-user Gary Roderick! Fixes issue #83.

Made some changes in the Vantage driver to improve performance, particularly
with the IP version of the logger. Thanks to user Luc Heijst for nagging
me that the driver could be improved, and for figuring out how.

Plotting routines now use Unicode internally, but convert to UTF-8 if a font
does not support it. Fixes issue #101.

Improved readability of documents on mobile devices. Thank you Chris
Davies-Barnard!

The loop_on_init option can now be specified in weewx.conf

When uploading data to CWOP, skip records older than 60 seconds.  Fixes
issue #106.

Added modify_config method to the driver's configuration editor so that drivers
can modify the configuration during installation, if necessary.

The fousb and ws23xx drivers use modify_config to set record_generation to
software.  This addresses issue #84.

The wmr100, wmr200, wmr9x8, and wmr300 drivers use modify_config to set
rainRate, heatindex, windchill, and dewpoint calculations to hardware instead
of prefer_hardware since each of these stations has partial packets.  This
addresses issue #7 (SF #46).


3.4.0 01/16/2016

The tag $hour has now been added. It's now possible to iterate over hours.
Thanks to user Julen!

Complete overhaul of the te923 driver.  Thanks to user Andrew Miles.  The
driver now supports the data logger and automatically detects small or large
memory models.  Added ability to set/get the altitude, lat/lon, and other
station parameters.  Significant speedup to reading station memory, from 531s
to 91s, which is much closer to the 53s for the te923tool written in C (all for
a station with the small memory model).

The wee_debug utility is now properly installed, not just distributed.

Fixed bug in almanac code that caused an incorrect sunrise or sunset to be
calculated if it followed a calculation with an explicit horizon value.

Localization of tags is now optional. Use function toString() with
argument localize set to False. Example: 
$current.outTemp.toString($localize=False)
Fixes issue #88.

In the acurite driver, default to use_constants=True.

Fixed bug in the rhel and suse rpm packaging that resulted in a configuration
file with html, database, and web pages in the setup.py locations instead of
the rpm locations.

The extension utility wee_extension now recognizes zip archives as well as
tar and compressed tar archives.

Check for a sane system time when starting up.  If time is not reasonable,
wait for it.  Log the time status while waiting.

Added log_success option to cheetah, copy, image, rsync, and ftp generators.

Older versions of MySQL (v5.0 and later) are now supported.


3.3.1 12/06/2015

Fixed bug when posting to WOW.

Fixed bug where the subsection for a custom report gets moved to the very
end of the [StdReport] section of a configuration file on upgrade. 
Fixes issue #81.


3.3.0 12/05/2015

Now really includes wunderfixer. It was inadvertently left out of the install
script.

Rewrote the almanac so it now supports star ephemeris. For example,
$almanac.rigel.next_rising. Fixes issue #79.

Uninstalling an extension with a skin now deletes all empty directories. This
fixes issue #43.

Fixed bug in WMR200 driver that caused it to emit dayRain, when what it was
really emitting was the "rain in the last 24h, excluding current hour."
Fixes issue #62.

Fixed bug in WMR200 driver that caused it to emit gauge pressure for altimeter
pressure. Thanks to user Mark Jenks for nagging me that something was wrong.

Fixed bug that caused wind direction to be calculated incorrectly, depending
on the ordering of a dictionary. Thanks to user Chris Matteri for not only
spotting this subtle bug, but offering a solution. 

StdPrint now prints packets and records in (case-insensitive) alphabetical
order.

Fixed wind speed decoding in the acurite driver.  Thanks to aweatherguy.

The StdRESTful service now supports POSTs, as well as GETs.

The FTP utility now catches PickleError exceptions, then does a retry.

Added unit 'minute' to the conversion dictionary.

The vertical position of the bottom label in the plots can now be
set in skin.conf with option bottom_label_offset.

An optional port number can now be specified with the MySQL database.

Added option use_constants in the Acurite driver.  Default is false; the
calibration constants are ignored, and a linear approximation is used for
all types of consoles.  Specify use_constants for 01035/01036 consoles to
calculate using the constants.  The 02032/02064 consoles always use the
linear approximation.

Fixed test for basic sensor connectivity in the Acurite driver.

The policy of "wind direction is undefined when no wind speed" is enforced
by the StdWXCalculate service.  There were a few drivers that were still
applying the policy: acurite, cc3000, fousb, ws1, wmr100, wmr200, ultimeter.
These have been fixed.

Changed logic that decides whether the configuration file includes a custom
schema, or the name of an existing schema.

Added new command-line utility wee_debug, for generating a troubleshooting 
information report.

Added option --log-label to specify the label that appears in syslog entries.
This makes it possible to organize output from multiple weewx instances
running on a single system.

Fixed problem with the Vantage driver that caused it to decode the console
display units incorrectly. Thanks to Luc Heijst!

The WMR300 driver is now part of the weewx distribution.


3.2.1 07/18/15

Fixed problem when using setup.py to install into a non-standard location.
Weewx would start a new database in the "standard" location, ignoring the
old one in the non-standard location.


3.2.0 07/15/15

There are now five command-line utilities, some new, some old
 - wee_config:    (New) For configuring weewx.conf, in particular, 
                  selecting a new device driver.
 - wee_extension: (New) For adding and removing extensions.
 - wee_database:  (Formerly called wee_config_database)
 - wee_device:    (Formerly called wee_config_device)
 - wee_reports:   No changes.
 
The script setup.py is no longer used to install or uninstall extensions.
Instead, use the new utility wee_extension.

Wunderfixer is now included with weewx --- no need to download it separately. 
It now works with MySQL, as well as sqlite, databases. It also supports
metric databases. Thanks to user Gary Roderick!

Fixed bug in 12-hour temperature lookup for calculating station pressure from
sea level pressure when database units are other than US unit system.

Added guards for bogus values in various wxformula functions.

Added windrun, evapotranspiration, humidex, apparent temperature, maximum
theoretical solar radiation, beaufort, and cloudbase to StdWXCalculate.

If StdWXCalculate cannot calculate a derived variable when asked to, it now
sets the value to null. Fixes issue #10.

Added option to specify algorithm in StdWXCalculate.  So far this applies
only to the altimeter calculation.

Added option max_delta_12h in StdWXCalculate, a window in which a record will 
be accepted as being "12 hours ago." Default is 1800 seconds.

Fixed bug in debian install script - 'Acurite' was not in the list of stations.

$almanac.sunrise and $almanac.sunset now return ValueHelpers. Fixes issue #26.

Added group_distance with units mile and km.

Added group_length with units inch and cm.

Failure to launch a report thread no longer crashes program.

The WU uploader now publishes soil temperature and moisture, as well as
leaf wetness.

Increased precision of wind and wind gust posts to WU from 0 to 1 
decimal point.

Increased precision of barometer posts to WOW from 1 to 3 decimal points.

A bad CWOP server address no longer crashes the CWOP thread.

The "alarm" example now includes a try block to catch a NameError exception
should the alarm expression include a variable not in the archive record.

Fixed bug that shows itself if marker_size is not specified in skin.conf

Show URLs in the log for restful uploaders when debug=2 or greater.

Fixed problem that could cause an exception in the WMR200 driver when
formatting an error string.

Added better recovery from USB failures in the ws28xx driver.

Added data_format option to FineOffset driver.  Thanks to Darryl Dixon.

Decoding of data is now more robust in the WS1 driver.  Get data from the
station as fast as the station can spit it out.  Thanks to Michael Walker.

Changes to the WS23xx driver include:
  - Fixed wind speed values when reading from logger.  Values were too
    high by a factor of 10.
  - wrapped non-fatal errors in WeeWXIO exceptions to improve error
    handling and failure recovery

Changes to the AcuRite driver include:
 - The AcuRite driver now reports partial packets as soon as it gets them
     instead of retaining data until it can report a complete packet
 - Improved timing algorithm for AcuRite data.  Thanks to Brett Warden.
 - Added acurite log entries to logwatch script.  Thanks to Andy.
 - Prevent negative rainfall amounts in acurite driver by detecting
     counter wraparound
 - Use 13 bits for rain counter instead of 12 bits
 - Use only 12 bits for inside temperature in acurite driver when decoding
     for 02032 stations

Changes to the TE923 driver include:
 - consolidated retries
 - improved error handling and reporting

Changes to the WMR9x8 driver include:
 - Correct bug that caused yesterday's rain to be decoded as dayRain
 - LOOP packet type 'battery' is now an int, instead of a bool
 - The driver can now be run standalone for debugging purposes.
 
The Vantage driver now catches undocumented termios exceptions and converts
them to weewx exceptions. This allows retries if flushing input or output
buffers fail. Fixes issue #34.

Default values for databases are now defined in a new section [DatabaseTypes]. 
New option "database_type" links databases to database type. Installer will
automatically update old weewx.conf files.

The RESTful services that come with weewx are now turned on and off by
option "enable". Installer will automatically update old weewx.conf files. 
Other RESTful services that don't use this method will continue to work.

Option bar_gap_fraction is now ignored. Bar plot widths are rendered explicitly
since V3.0, making the option unnecessary. Fixes issue #25.

Added additional debug logging to main engine loop.

FTP uploader now retries several times to connect to a server, instead of 
giving up after one try. Thanks to user Craig Hunter!


3.1.0 02/05/15

Fixed setup.py bug that caused list-drivers to fail on deb and rpm installs.

Added a wait-and-check to the stop option in the weewx.debian rc script.

Fixed bug in the Vantage driver that causes below sea-level altitudes 
to be read as a large positive number. Also, fixed problem with altitude
units when doing --info (ticket #42).

Fixed bug in wmr100 driver that causes gust wind direction to be null.

Fixed bug in wmr200 driver that causes gust wind direction to be null.

Fixed ultimeter driver to ensure wind direction is None when no wind speed
Thanks to user Steve Sykes.

Fixed bug in calculation of inDewpoint.  Thanks to user Howard Walter.

Assign default units for extraHumid3,4,5,6,7, extraTemp4,5,6,7, leafTemp3,4,
and leafWet1,2.

Use StdWXCalculate to ensure that wind direction is None if no wind speed.

Fixed sign bug in ultimeter driver.  Thanks to user Garrett Power.

Use a sliding window with default period of 15 minutes to calculate the
rainRate for stations that do not provide it.

Added support for AcuRite weather stations.  Thanks to users Rich of Modern
Toil, George Nincehelser, Brett Warden, Preston Moulton, and Andy.

The ultimeter driver now reads data as fast as the station can produce it.
Typically this results in LOOP data 2 or 3 times per second, instead of
once per second.  Thanks to user Chris Thompstone.

The daily summary for wind now uses type INTEGER for column sumtime,
like the other observation types.

Utility wee_reports no longer chokes if the optionally-specified timestamp
is not in the database. Can also use "nearest time" if option 'max_delta'
is specified in [CheetahGenerator].

Utility wee_config_device can now dump Vantage loggers to metric databases.
Fixes ticket #40.

Fixed problem where dumping to database could cause stats to get added to
the daily summaries twice.

FTP over TLS (FTPS) sessions are now possible, but don't work very well with
Microsoft FTP servers. Requires Python v2.7. Will not work with older
versions of Python. Fixes ticket #37.

WeatherUnderground passwords are now quoted, allowing special characters
to be used. Fixes ticket #35.

New tag $obs, allowing access to the contents of the skin configuration
section [Labels][[Generic]]. Fixes ticket #33.

Better error message if there's a parse error in the configuration file.

Added wxformulas for evapotranspiration, humidex, apparent temperature, and
other calculations.

Added --loop-on-init option for weewxd. If set, the engine will keep retrying
if the device cannot be loaded. Otherwise, it will exit.

Changed the weedb exception model to bring it closer to the MySQL exception
model. This will only affect those programming directly to the weedb API.


3.0.1 12/07/14

Fixed bug in setup.py that would forget to insert device-specific options
in weewx.conf during new installations.


3.0.0 12/04/14

Big update with lots of changes and lots of new features. The overall
goal was to make it easier to write and install extensions. Adding
custom databases, units, accumulators and many other little things
have been made easier.

Skins and skin.conf continue to be 100% backwards compatible (since
V1.5!).  However, search-list extensions will have to be rewritten.
Details in the Upgrading Guide.

Previously, configuration options for all possible devices were
included in the configuration file, weewx.conf. Now, for new installs,
it has been slimmed down to the minimum and, instead, configuration
options are added on an "as needed" basis, using a new setup.py option
"configure".

Your configuration file, weewx.conf should be automatically updated to
V3 by the upgrade process, using your previously chosen hardware. But,
check it over. Not sure we got everything correct. See the Upgrading
Guide.

Specific changes follow.

There is no longer a separate "stats" database. Instead, statistics
are included in the regular database (e.g., 'weewx.sdb') as separate
tables, one for each observation type.

Total rewrite of how data gets bound to a database. You now specify a
"data binding" to indicate where data should be going, and where it is
coming from. The default binding is "wx_binding," the weather binding,
so most users will not have to change a thing.
 
Other database bindings can be used in tags. Example:
  $current($data_binding=$alt_binding).outTemp
Alternate times can also be specified:
  $current($timestamp=$othertime).outTemp

Explicit time differences for trends can now be specified:
  $trend($time_delta=3600).barometer

Introduced a new tag $latest, which uses the last available timestamp
in a data binding (which may or may not be the same as the "current"
timestamp).

Introduced a new tag $hours_ago, which returns the stats for X hours
ago.  So, the max temperature last hour would be
$hours_ago($hours_ago=1).outTemp.max.

Introduced a shortcut $hour, which returns the stats for this hour.
So, the high temperature for this hour would be $hour.outTemp.max

Introduced a new tag $days_ago, which returns the stats for X days
ago.  So, the max temperature the day before yesterday would be
$days_ago($days_ago=2).outTemp.max.

Included a shortcut $yesterday: The tag $yesterday.outTemp.max would
be yesterday's max temperature.

Introduced a new aggregation type ".last", which returns the last
value in an aggregation interval. E.g., $week.outTemp.last would
return the last temperature seen in the week.

Introduced a new aggregation type ".lasttime" which returns the time
of the above.

Can now differentiate between the max speed seen in the archive
records (e.g., $day.windSpeed.max) and the max gust seen
($day.wind.max or $day.windGust.max).

Allow other data bindings to be used in images.

Made it easier to add new unit types and unit groups.

The archive interval can now change within a database without
consequences.

Total rewrite of how devices are configured. A single utility
wee_config_device replaces each of the device-specific configuration
utilities.

The Customizing Guide was extended with additional examples and option
documentation.

Removed the no longer needed serviced StdRESTful, obsolete since V2.6

Fixed bug in querying for schemas that prevented older versions of
MySQL (V4.X) from working.

Improved error handling and retries for ws1, ultimeter, and cc3000
drivers.

Fixed missing dew initializations in wmr9x8 driver.  Fixed
model/_model initialization in wmr9x8 driver.

Fixed uninitialized usb interface in wmr200 driver.

Fixed wakup/wakeup typo in _getEEPROM_value in vantage driver.

Made the ftpupload algorithm a little more robust to corruption of the
file that records the last upload time.

Added observation type 'snow'. It generally follows the semantics of
'rain'.

Fixed possible fatal exception in WS23xx driver.  Fixed use of str as
variable name in WS23xx driver.

Now catches database exceptions raised during commits, converting them
to weedb exceptions. Weewx catches these, allowing the program to keep
going, even in the face of most database errors.

For the fine offset stations, record connection status as rxCheckPercent
(either 0 or 100%) and sensor battery status as outTempBatteryStatus (0
indicates ok, 1 indicates low battery).

For WS23xx stations, hardware record generation is now enabled and is the
default (previously, software record generation was the default).

Fixed bug in WS28xx driver the prevented reading of historical records
when starting with an empty database.

The database schemas are now their own package. The schema that was in
user/schemas.py can now be found in weewx/schemas/wview.py.


2.7.0 10/11/14

Added the ability to configure new Vantage sensor types without using
the console. This will be useful to Envoy users.  Thanks to user Deborah 
Pickett for this contribution! 

Allow calibration constants to be set in the Vantage EEPROM. This will
particularly be useful to southern hemisphere users who may want to
align their ISS to true north (instead of south), then apply a 180
correction. Thanks again to Deborah Pickett!
 
Enabled multiple rsync instances for a single weewx instance.
 
More extensive debug information for rscync users.

Added the ability to localize the weewx and server uptime. See the
Customizing Guide for details. This will also cause a minor backwards 
incompatibility. See the Upgrading Guide for details.

Added catchup to the WS28xx driver, but still no hardware record generation.

Changed lux-to-W/m^2 conversion factor in the fine offset driver.

Added rain rate calculation to Ultimeter driver.

Changed setTime to retrieve system time directly rather than using a value
passed by the engine. This greatly improves the accuracy of StdTimeSync,
particularly in network based implementations. Thanks to user Denny Page!

Moved clock synchronization options clock_check and max_drift back to
section [StdTimeSynch].

Fixed ENDPOINT_IN in the te923 driver.  This should provide better
compatibility with a wider range of pyusb versions.

Now catches MySQL exceptions during commits and rollbacks (as well
as queries) and converts them to weedb exceptions.

Catch and report configobj errors when reading skin.conf during the
generation of reports.

Ensure correct location, lat, lon, and altitude modifications in the
debian postinst installer script.

In the debian installer, default to ttyUSB0 instead of ttyS0 for stations
with a serial interface.

Added CC3000 to debian installer scripts.

Fixed bug that can affect hardware that emits floating point timestamps,
where the timestamp is within 1 second of the end of an archive interval.

Changed UVBatteryStatus to uvBatteryStatus in the WMR100 driver in order
to match the convention used by other drivers.

Fixed the shebang for te923, ws23xx, ultimeter, ws1, and cc3000 drivers.


2.6.4 06/16/14

The WMR100 driver now calculates SLP in software. This fixes a problem
with the WMRS200 station, which does not allow the user to set altitude.

The WMR100 driver was incorrectly tagging rain over the last 24 hours as
rain since midnight. This caused a problem with WU and CWOP posts.

Fix cosmetic problem in wee_config_fousb pressure calibration.

Detect both NP (not present) and OFL (outside factory limits) on ws28xx.

Added driver for PeetBros Ultimeter stations.

Added driver for ADS WS1 stations.

Added driver for RainWise Mark III stations and CC3000 data logger.

Added automatic power cycling to the FineOffsetUSB driver.  Power cycle the
station when a USB lockup is detected.  Only works with USB hubs that provide
per-port power switching.

Fix imagegenerator aggregation to permit data tables with no 'interval' column.

Prompt for metric/US units for debian installations.

For WS28xx stations, return 0 for battery ok and 1 for battery failure.

If a connection to the console has been successfully opened, but then on
subsequent connection attempts suffers an I/O error, weewx will now attempt
a retry (before it would just exit).


2.6.3 04/10/14

Hardened the WMR100 driver against malformed packets.

The plot images can now use UTF-8 characters.

Fixed a problem where the Ambient threads could crash if there were
no rain database entries.

Battery status values txBatteryStatus and consBatteryVoltage now appear in
the archive record. The last LOOP value seen is used.  

CWOP posts are now slightly more robust.

Fixed pressure calculation in wee_config_fousb.

Prevent failures in imagegenerator when no unicode-capable fonts are installed.

Provide explicit pairing feedback using wee_config_ws28xx

Count wxengine restarts in logwatch.

Cleaned up USB initialization for fousb, ws28xx, and te923 drivers.


2.6.2 02/16/14

Fixed bug that crashes WMR200 driver if outTemp is missing.

Fixed bug that can crash RESTful threads if there is missing rain data.

Sqlite connections can now explicitly specify a timeout and 
isolation_level.

Server uptime now reported for MacOS

Fixed bug that prevented Rapidfire posts from being identified as such.


2.6.1 02/08/14

Fixed bug that crashed main thread if a StdQC value fell out of range.


2.6.0 02/08/14

Changed the RESTful architecture so RESTful services are now first-class
weewx services. This should simplify the installation of 3rd party
extensions that use these services.

Broke up service_list, the very long list of services to be run, into
five separate lists. This will allow services to be grouped together,
according to when they should be run.

Defined a structure for packaging customizations into extensions, and added
an installer for those extensions to setup.py.

Changed the default time and date labels to use locale dependent formatting.
The defaults should now work in most locales, provided you set the
environment variable LANG before running weewx.

Changed default QC barometric low from 28 to 26. Added inTemp,
inHumidity, and rain.

Ranges in MinMax QC can now include units.

When QC rejects values it now logs the rejection.

Introduced a new unit system, METRICWX. Similar to METRIC, it uses
mm for rain, mm/hr for rain rate, and m/s for speed.

Added an option --string-check and --fix to the utility wee_config_database
to fix embedded strings found in the sqlite archive database.

Font handles are now cached in order to work around a memory leak in PIL.

Now does garbage collection every 3 hours through the main loop.

Image margins now scale with image and font sizes.

Now works with the pure Python version of Cheetah's NameMapper, albeit very
slowly.

Fixed bug that prevented weewx from working with Python v2.5.

Fixed bug in SummaryByMonth and SummaryByYear that would result in duplicate
month/year entries when generating from multiple ByMonth or ByYear templates.

Consolidated pressure calculation code in ws23xx, ws28xx, te923, and fousb.

Catch USB failures when reading Fine Offset archive interval.

Added Vantage types stormRain and windSpeed10 to the list of observation
types.

Simulator now generates types dewpoint, pressure, radiation, and UV.

The forecast extension is once again distributed separately from weewx.

Minor cleanup to Standard skin for better out-of-the-box behavior:
 - default to no radar image instead of pointing every station to Oregon
 - not every WMR100 is a WMR100N
 
Failure to set an archive interval when using bar plots no longer results
in an exception.

Change to skin directory before invoking Cheetah on any templates.


2.5.1 12/30/13

Added UV plots to the templates. They will be shown automatically if you
have any UV data.

Fixed bug when reading cooling_base option.

Default to sane behavior if skin does not define Labels.

Fixed bug in setting of CheetahGenerator options.

Fixed qsf and qpf summary values in forecast module.

Fixed handling of empty sky cover fields in WU forecasts.

Forecast module now considers the fctcode, condition, and wx fields for
precipitation and obstructions to visibility.

Added options to forecast module to help diagnose parsing failures and new
forecast formats.

Added retries when saving forecast to database and when reading from database.

Fixes to the Fine Offset driver to eliminate spikes caused by reading from
memory before the pointer had been updated (not the same thing as an unstable
read).

Added driver for LaCrosse 2300 series of weather stations.

Added driver for Hideki TE923 series of weather stations.


2.5.0 10/29/13

Introduced a new architecture that makes it easier to define search
list extensions. The old architecture should be 100% backwards compatible.

Added station registry service. This allows weewx to optionally
"phone home" and put your station location on a map.

Added a forecast service and reporting options.  The forecast service
can generate Zambretti weather or XTide tide forecasts, or it can download
Weather Underground or US National Weather Service weather forecasts.  These
data can then be displayed in reports using the Cheetah template engine.  The
forecast service is disabled by default.

Weewx now allows easier localization to non-English speaking locales.
In particular, set the environment variable LANG to your locale, and
then weewx date and number formatting will follow local conventions.
There are also more labeling options in skin.conf. Details in a new section
in the Customization Guide.

Added aggregate type "minmax" and "maxmin". Thank you user Gary Roderick!

New option in [StdArchive] called "loop_hilo". Setting to True will
cause both LOOP and archive data to be used for high/low statistics.
This is the default. Setting to False causes only archive data to be used.

When a template fails, skip only that template, not everything that the
generator is processing.

Trend calculations no longer need a record at precisely (for example)
3 hours in the past. It can be within a "grace" period.

FineOffset driver now uses the 'delay' field instead of the fixed_block
'read_period' for the archive record interval when reading records from
console memory.

FineOffset driver now support for multiple stations on the same USB.

FineOffset driver now reduces logging verbosity when bad magic numbers
appear. Log only when the numbers are unrecognized or change.
The purpose of the magic numbers is still unknown.

WMR100, Vantage, FineOffset, and WS28xx drivers now emit a null wind
direction when the wind speed is zero.  Same for wind gust.

For WMR9x8 stations, wind chill is now retrieved from the console
rather than calculated in software. Thank you user Peter Ferencz!

For WMR9x8 stations, the first extra temperature sensor (packet code 4)
now shows up as extraTemp1 (instead of outTemp). Thanks again to 
Peter Ferencz.

For WMR9x8 stations, packet types 2 and 3 have been separated. Only the
latter is used for outside temperature, humidity, dewpoint. The former
is used for "extra" sensors. Corrected the calculation for channel
numbers >=3. Also, extended the number of battery codes. Thanks to Per
Edström for his patience in figuring this out!

For WMR200 stations, altitude-corrected pressure is now emitted correctly.

ws28xx driver improvements, including: better thread control; better logging
for debugging/diagnostics; better timing to reduce dropouts; eliminate writes
to disk to reduce wear when used on flash devices. Plus, support for
multiple stations on the same USB.

Fixed rain units in ws28xx driver.

The LOOP value for daily ET on Vantages was too high by a factor of 10. 
This has been corrected.

Fixed a bug that caused values of ET to be miscalculated when using
software record generation.

Ported to Korora 19 (Fedora 19). Thanks to user zmodemguru!

Plots under 16 hours in length, now use 1 hour increments (instead of 
3 hours).

No longer emits "deprecation" warning when working with some versions
of the MySQLdb python driver.

Added ability to build platform-specific RPMs, e.g., one for RedHat-based
distributions and one for SuSE-based distributions.

Fixed the 'stop' and 'restart' options in the SuSE rc script.

The weewx logwatch script now recognizes more log entries and errors.


2.4.0 08/03/13

The configuration utility wee_config_vantage now allows you to set
DST to 'auto', 'off', or 'on'. It also lets you set either a time
zone code, or a time zone offset.

The service StdTimeSync now catches startup events and syncs the clock
on them. It has now been moved to the beginning of the list
"service_list" in weewx.conf. Users may want to do the same with their
old configuration file.

A new event, END_ARCHIVE_PERIOD has been added, signaling the end of
the archive period.

The LOOP packets emitted by the driver for the Davis Vantage series
now includes the max wind gust and direction seen since the beginning
of the current archive period.

Changed the null value from zero (which the Davis documentation specifies)
to 0x7fff for the VP2 type 'highRadiation'.

Archive record packets with date and time equal to zero or 0xff now
terminate dumps.

The code that picks a filename for "summary by" reports has now been
factored out into a separate function (getSummaryByFileName). This
allows the logic to be changed by subclassing.

Fixed a bug that did not allow plots with aggregations less than 60 minutes
across a DST boundary.

Fixed bug in the WMR100 driver that prevented UV indexes from being 
reported.

The driver for the LaCrosse WS-28XX weather series continues to evolve and
mature. However, you should still consider it experimental.


2.3.3 06/21/13

The option week_start now works.

Updated WMR200 driver from Chris Manton.

Fixed bug that prevented queries from being run against a MySQL database.


2.3.2 06/16/13

Added support for the temperature-only sensor THWR800. Thanks to
user fstuyk!

Fixed bug that prevented overriding the FTP directory in section
[[FTP]] of the configuration file.

Day plots now show 24 hours instead of 27. If you want the old
behavior, then change option "time_length" to 97200.

Plots shorter than 24 hours are now possible. Thanks to user Andrew Tridgell.

If one of the sections SummaryByMonth, SummaryByYear, or ToDate is missing,
the report engine no longer crashes.

If you live at a high latitude and the sun never sets, the Almanac now
does the right thing.

Fixed bug that caused the first day in the stats database to be left out
of calculations of all-time stats.


2.3.1 04/15/13

Fixed bug that prevented Fine Offset stations from downloading archive
records if the archive database had no records in it.

rsync should now work with Python 2.5 and 2.6 (not just 2.7)


2.3.0 04/10/13

Davis Vantage stations can now produce station pressures (aka, "absolute
pressure"), altimeter pressures, as well as sea-level pressure. These will
be put in the archive database.

Along the same line, 'altimeter' pressure is now reported to CWOP, rather
than the 'barometer' pressure. If altimeter pressure is not available,
no pressure is reported.

Fixed bug in CWOP upload that put spaces in the upload string if the pressure
was under 1000 millibars.

A bad record archive type now causes a catch up to be abandoned, rather
than program termination.

Fixed bug in trends, when showing changes in temperature. NB: this fix will
not work with explicit unit conversion. I.e., $trend.outTemp.degree_C will
not work.

Modified wee_config_vantage and wee_config_fousb so that the configuration
file will be guessed if none is specified.

Fixed wxformulas.heatindexC to handle arguments of None type.

Fixed bug that causes Corrections to be applied twice to archive records if
software record generation is used.

rsync now allows a port to be specified.

Fixed day/night transition bug.

Added gradients to the day/night transitions.

Numerous fixes to the WMR200 driver. Now has a "watchdog" thread.

All of the device drivers have now been put in their own package
'weewx.drivers' to keep them together. Many have also had name changes
to make them more consistent:
	OLD                        NEW
	VantagePro.py (Vantage)    vantage.py (Vantage)
	WMR918.py     (WMR-918)    wmr9x8.py  (WMR9x8)
	wmrx.py       (WMR-USB)    wmr100.py  (WMR100)
	
	new (experimental) drivers:
	wmr200.py (WMR200)
	ws28xx.py (WS28xx)

The interface to the device driver "loader" function has changed slightly. It
now takes a second parameter, "engine". Details are in the Upgrading doc.

The FineOffsetUSB driver now supports hardware archive record generation.

When starting weewx, the FineOffsetUSB driver will now try to 'catch up' - it
will read the console memory for any records that are not yet in the database.

Added illuminance-to-radiation conversion in FineOffsetUSB driver.

Added pressure calibration option to wee_config_fousb and explicit support for
pressure calibration in FineOffsetUSB driver.

Fixed windchill calculation in FineOffsetUSB driver.

Fixed FineOffsetUSB driver to handle cases where the 'delay' is undefined,
resulting in a TypeError that caused weewx to stop.

The FineOffsetUSB driver now uses 'max_rain_rate' (measured in cm/hr) instead
of 'max_sane_rain' (measured in mm) to filter spurious rain sensor readings.
This is done in the driver instead of StdQC so that a single parameter can
apply to both LOOP and ARCHIVE records.

2.2.1 02/15/13

Added a function call to the Vantage driver that allows the lamp to be
turned on and off. Added a corresponding option to wee_config_vantage.

Fixed bug where an undefined wind direction caused an exception when using
ordinal wind directions.

2.2.0 02/14/13

Weewx can now be installed using Debian (DEB) or Redhat (RPM) packages, as well
as with the old 'setup.py' method. Because they install things in different
places, you should stick with one method or another. Don't mix and match.
Thanks to Matthew Wall for putting this together!

Added plot options line_gap_fraction and bar_gap_fraction, which control how
gaps in the data are handled by the plots. Also, added more flexible control of
plot colors, using a notation such as 0xBBGGRR, #RRGGBB, or the English name,
such as 'yellow'. Finally, added day/night bands to the plots. All contributed
by Matthew Wall. Thanks again, Matthew!

Ordinal wind directions can now be shown, just by adding the tag suffix
".ordinal_compass". For example, $current.windDir.ordinal_compass might show
'SSE' The abbreviations are set in the skin configuration file.

Fixed bug that caused rain totals to be misreported to Weather Underground when
using a metric database.

Generalized the weewx machinery so it can be used for applications other than
weather applications.

Got rid of option stats_types in weewx.conf and put it in
bin/user/schemas.py. See upgrading.html if you have a specialized stats
database.

The stats database now includes an internal table of participating observation
types. This allows it to be easily combined with the archive database, should
you choose to do so. The table is automatically created for older stats
databases.

Added rain rate calculation to FineOffsetUSB driver.  Added adaptive polling
option to FineOffsetUSB driver.  Fixed barometric pressure calculation for
FineOffsetUSB driver.

Changed the name of the utilities, so they will be easier to find in /usr/bin:
  weewxd.py          -> weewxd
  runreports.py      -> wee_reports
  config_database.py -> wee_config_database
  config_vp.py       -> wee_config_vantage
  config_fousb.py    -> wee_config_fousb

2.1.1 01/02/13

Fixed bug that shows itself when one of the variables is 'None' when
calculating a trend.

2.1.0 01/02/13

Now supports the Oregon Scientific WMR918/968 series, courtesy of user
William Page. Thanks, William!!

Now supports the Fine Offset series of weather stations, thanks to user
Matthew Wall. Thanks, Matthew!!

Now includes a Redhat init.d script, contributed by Mark Jenks. Thanks,
Mark!!

Added rsync report type as an alternative to the existing FTP report.
Another thanks to William Page!

Fill color for bar charts can now be specified separately from the outline
color, resulting in much more attractive charts. Another thanks to Matthew
Wall!!

Added a tag for trends. The barometer trend can now be returned as
$trend.barometer. Similar syntax for other observation types.

config_vp.py now returns the console version number if available (older
consoles do not offer this).

Hardware dewpoint calculations with the WMR100 seem to be unreliable below
about 20F, so these are now done in software. Thanks to user Mark Jenks for
sleuthing this.

2.0.2 11/23/12

Now allows both the archive and stats data to be held in the same database.

Improved chances of weewx.Archive being reused by allowing optional table
name to be specified.

2.0.1 11/05/12

Fixed problem with reconfiguring databases to a new unit system.

2.0.0 11/04/12

A big release with lots of changes. The two most important are the support
of additional weather hardware, and the support of the MySQL database.

All skin configurations are backwardly compatible, but the configuration
file, weewx.conf, is not. The install utility setup.py will install a fresh
version, which you will then have to edit by hand.

If you have written a custom service, see the upgrade guide on how to port
your service to the new architecture.

Added the ability to generate archive records in software, thus opening the
door for supporting weather stations that do not have a logger.

Support for the Oregon Scientific WMR100, the cheapest weather station I
could find, in order to demonstrate the above!

Added a software weather station simulator.

Introduced weedb, a database-independent Python wrapper around sqlite3 and
MySQLdb, which fixes some of their flaws.

Ported everything to use weedb, and thus MySQL (as well as sqlite)

Internally, the databases can now use either Metric units, or US Customary.
NB: you cannot switch systems in the middle of a database. You have to
stick to one or other other. However, the utility config_database.py does
have a reconfigure option that allows copying the data to a new database,
performing the conversion along the way. See the Customizing Guide.

You can now use "mmHg" as a unit of pressure.

Added new almanac information, such as first and last quarter moons, and
civil twilight.

Changed the engine architecture so it is more event driven. It now uses
callbacks, making it easier to add new event types.

Added utility config_vp.py, for configuring the VantagePro hardware.

Added utility config_database.py, for configuring the databases.

Made it easier to write custom RESTful protocols. Thanks to user Brad, for
the idea and the use case!

The stats type 'squarecount' now contains the number of valid wind
directions that went into calculating 'xsum' and 'ysum'. It used to be the
number of valid wind speeds. Wind direction is now calculated using
'squarecount' (instead of 'count').

Simplified and reduced the memory requirements of the CRC16 calculations.

Improved test suites.

Lots of little nips and tucks here and there, mostly to reduce the coupling
between different modules. In particular, now a service generally gets
configured only using its section of weewx.conf.

I also worked hard at making sure that cursors, connections, files, and
lots of other bits and pieces get properly closed instead of relying on
garbage collection. Hopefully, this will reduce the long-term growth of
memory usage.

1.14.1 07/06/12

Hardened retry strategy for the WeatherLink IP. If the port fails to open
at all, or a socket error occurs, it will thrown an exception (resulting in
a retry in 60 seconds). If a socket returns an incomplete result, it will
continue to retry until everything has been read.

Fixed minor bug that causes the reporting thread to prematurely terminate
if an exception is thrown while doing an FTP.

1.14.0 06/18/12

Added smartphone formatted mobile webpage, contributed by user Torbjörn
Einarsson. If you are doing a fresh install, then these pages will be
generated automatically. If you are doing an upgrade, then see the upgrade
guide on how to have these webpages generated. Thanks, Tobbe!

Three changes suggested by user Charlie Spirakis: o Changed umask in
daemon.py to 0022; o Allow location of process ID file to be specified on
the command line of weewx; o Start script allows daemon to be run as a
specific user. Thanks, Charlie!

Corrected bug in humidity reports to CWOP that shows itself when the
humidity is in the single digits.

Now includes software in CWOP APRS equipment field.

1.13.2 05/02/12

Now allows CWOP stations with prefix 'EW'.

Fixed bug that showed itself in the line color with plots with 3 or more
lines.

Changed debug message when reaching the end of memory in the VP2 to
something slightly less alarming.

1.13.1 03/25/12

Added finer control over the line plots. Can now add optional markers. The
marker_type can be 'none' (the default), 'cross', 'box', 'circle', or 'x'.
Also, line_type can now either be 'solid' (the default) or 'none' (for
scatter plots). Same day I'll add 'dashed', but not now. :-)

Conditionally imports sqlite3. If it does not support the "with" statement,
then imports pysqlite2 as sqlite3.

1.13.0 03/13/12

The binding to the SQL database to be used now happens much later when
running reports. This allows more than one database to be used when running
a report. Extra databases can be specified in the option list for a report.
I use this to display broadband bandwidth information, which was collected
by a separate program. Email me for details on how to do this. Introducing
this feature changed the signature of a few functions. See the upgrade
guide for details.

1.12.4 02/13/12

User Alf Høgemark found an error in the encoding of solar data for CWOP
and sent me a fix. Thanks, Alf!

Now always uses "import sqlite3", resulting in using the version of
pysqlite that comes with Python. This means the install instructions have
been simplified.

Now doesn't choke when using the (rare) Python version of NameMapper used
by Cheetah.

1.12.3 02/09/12

Added start script for FreeBSD, courtesy of user Fabian Abplanalp. Thanks,
Fabian!

Added the ability to respond to a "status" query to the Debian startup
script.

RESTful posts can now recover from more HTTP errors.

Station serial port can now recover from a SerialException error (usually
caused when there is a process competing for the serial port).

Continue to fiddle with the retry logic when reading LOOP data.

1.12.2 01/18/12

Added check for FTP error code '521' to the list of possibilities if a
directory already exists. Thanks to user Clyde!

More complete information when unable to load a module file. Thanks, Jason!

Added a few new unit types to the list of possible target units when using
explicit conversion. Thanks, Antonio!

Discovered and fixed problem caused by the Davis docs giving the wrong
"resend" code (should be decimal 21, not hex 21).

Improved robustness of VantagePro configuration utility.

Fixed problem where an exception gets thrown when changing VP archive
interval.

Simplified some of the logic in the VP2 driver.

1.12.1 11/03/11

Now corrects for rain bucket size if it is something other than the
standard 0.01 inch bucket.

1.12.0 10/29/11

Added the ability to change bucket type, rain year start, and barometer
calibration data in the console using the utility configure.py. Added
option "--info", which queries the console and returns information about
EEPROM settings. Changed configure.py so it can do hardware-specific
configurations, in anticipation of supporting hardware besides the Davis
series.

Reorganized the documentation.

1.11.0 10/06/11

Added support for the Davis WeatherLinkIP. Thanks, Peter Nock and Travis
Pickle!

Added support for older Rev A type archive records.

Added patch from user Dan Haller that sends UV and radiation data to the
WeatherUnderground if available. Thanks, Dan!

Added patch from user Marijn Vriens that allows fallback to the version of
pysqlite that comes with many versions of Python. Thanks, Marijn!

Now does garbage collection after an archive record is obtained and before
the main loop is restarted.

1.10.2 04/14/11

Added RA and declination for the Sun and Moon to the Daily Almanac. Equinox
and solstice are now displayed in chronological order. Same with new and
full moons.

Examples alarm.py and lowBattery.py now include more error checks, allow an
optional 'subject' line to the sent email, and allow a comma separated list
of recipients.

1.10.1 03/30/11

Substitutes US Units if a user does not specify anything (instead of
exception KeyError).

Almanac uses default temperature and pressure if they are 'None'.

Prettied up web page almanac data in the case where pyephem has not been
installed.

Fixed up malformed CSS script weewx.css.

1.10.0 03/29/11

Added extensive almanac information if the optional package 'pyephem' has
been installed

Added a weewx "favorite icon" favicon.ico that displays in your browser
toolbar.

Added a mobile formatted HTML page, courtesy of user Vince Skahan (thanks,
Vince!!).

Tags can now be ended with a unit type to convert to a new unit. For
example, say your pressure group ("group_pressure") has been set to show
inHg. The normal tag notation of "$day.barometer.avg" will show something
like "30.05 inHg". However, the tag "$day.barometer.avg.mbar" will show
"1017.5 mbar".

Added special tag "exists" to test whether an observation type exists.
Example "$year.foo.exists" will return False if there is no type "foo" in
the statistical database.

Added special tag "has_data" to test whether an observation type exists and
has a non-zero number of data points over the aggregation period. For
example, "$year.soilMoist1.has_data" will return "True" if soilMoist1 both
exists in the stats database and contains some data (meaning, you have the
hardware).

Y-axis plot labels (such as "°F") can now be overridden in the plot
configuration section of skin.conf by using option "y_label".

Added executable module "runreports.py" for running report generation only.

Added package "user", which can contain any user extensions. This package
will not get overridden in the upgrade process.

Added the ability to reconfigure the main database, i.e., add or drop data
types. Along the same line, statistical types can also be added or dropped.
Email me for details on how to do this.

Now makes all of the LOOP and archive data available to services. This
includes new keys:

 LOOP data: 'extraAlarm1' 'extraAlarm2' 'extraAlarm3' 'extraAlarm4'
'extraAlarm5' 'extraAlarm6' 'extraAlarm7' 'extraAlarm8' 'forecastIcon'
'forecastRule' 'insideAlarm' 'outsideAlarm1' 'outsideAlarm2' 'rainAlarm'
'soilLeafAlarm1' 'soilLeafAlarm2' 'soilLeafAlarm3' 'soilLeafAlarm4'
'sunrise' 'sunset'

 Archive data: 'forecastRule' 'highOutTemp' 'highRadiation' 'highUV'
'lowOutTemp'

Started a more formal test suite. There are now tests for the report
generators. These are not included in the normal distribution, but can be
retrieved from SourceForge via svn.

1.9.3 02/04/11

Now correctly decodes temperatures from LOOP packets as signed shorts
(rather than unsigned).

Now does a CRC check on LOOP data.

Changed VantagePro.accumulateLoop to make it slightly more robust.

1.9.2 11/20/10

Now catches exception of type OverflowError when calculating celsius
dewpoint. (Despite the documentation indicating otherwise, math.log() can
still throw an OverflowError)

Fixed bug that causes crash in VantagePro.accumulateLoop() during fall DST
transition in certain situations.

VP2 does not store records during the one hour fall DST transition.
Improved logic in dealing with this.

Changed install so that it backs up the ./bin subdirectory, then overwrites
the old one. Also, does not install the ./skins subdirectory at all if one
already exists (thus preserving any user customization).

1.9.1 09/09/10

Now catches exceptions of type httplib.BadStatusLine when doing RESTful
posts.

Added an extra decimal point of precision to dew point reports to the
Weather Underground and PWS.

1.9.0 07/04/10

Added a new service, StdQC, that offers a rudimentary data check.

Corrected error in rain year total if rain year does not start in January.

Moved option max_drift (the max amount of clock drift to tolerate) to
section [Station].

Added check for a bad storm start time.

Added checks for bad dateTime.

Simplified VantagePro module.

1.8.4 06/06/10

Fixed problem that shows itself if weewx starts up at precisely the
beginning of an archive interval. Symptom is max recursion depth exceeded.

Units for UV in LOOP records corrected. Also, introduced new group for UV,
group_uv_index. Thanks to user A. Burriel for this fix!

1.8.3 05/20/10

Problem with configuring archive interval found and fixed by user A.
Burriel (thanks, Antonio!)

1.8.2 05/09/10

Added check to skip calibration for a type that doesn't exist in LOOP or
archive records. This allows windSpeed and windGust to be calibrated
separately.

1.8.1 05/01/10

Ported to Cheetah V2.4.X

1.8.0 04/28/10

Added CWOP support.

Storage of LOOP and archive data into the SQL databases is now just another
service, StdArchive.

Added a calibration service, StdCalibrate, that can correct LOOP and
archive data.

Average console battery voltage is now calculated from LOOP data, and saved
to the archive as 'consBatteryVoltage'.

Transmitter battery status is now ORd together from LOOP data, and saved to
the archive as 'txBatteryStatus'.

Added stack tracebacks for unrecoverable exceptions.

Added a wrapper to the serial port in the VantagePro code. When used in a
Python "with" statement, it automatically releases the serial port if an
exception happens, allowing a more orderly shutdown.

Offered some hints in the documentation on how to automount your VP2 when
using a USB connection.

Corrected error in units. getTargetType() that showed itself with when the
console memory was freshly cleared, then tried to graph something
immediately.

1.7.0 04/15/10

Big update.

Reports now use skins for their "look or feel." Options specific to the
presentation layer have been moved out of the weewx configuration file
'weewx.conf' to a skin configuration file, 'skin.conf'. Other options have
remained behind.

Because the configuration file weewx.conf was split, the installation
script setup.py will NOT merge your old configuration file into the new
one. You will have to reedit weewx.conf to put in your customizations.

FTP is treated as just another report, albeit with an unusual generator.
You can have multiple FTP sessions, each to a different server, or
uploading to or from a different area.

Rewrote the FTP upload package so that it allows more than one FTP session
to be active in the same local directory. This version also does fewer hits
on the server, so it is significantly faster.

The configuration files weewx.conf and skin.conf now expect UTF-8
characters throughout.

The encoding for reports generated from templates can be chosen. By
default, the day, week, month, and year HTML files are encoded using HTML
entities; the NOAA reports encoded using 'strict ascii.' Optionally,
reports can be encoded using UTF-8.

Revamped the template formatting. No longer use class ModelView. Went to a
simpler system built around classes ValueHelper and UnitInfo.

Optional formatting was added to all tags in the templates. There are now
optional endings: 'string': Use specified string for None value.
'formatted': No label. 'format': Format using specified string format.
'nolabel': Format using specified string format; no label. 'raw': return
the underlying data with no string formatting or label.

For the index, week, month, and year template files, added conditional to
not include ISS extended types (UV, radiation, ET) unless they exist.

Added an RSS feed.

Added support for PWSweather.com

Both WeatherUnderground and PWSweather posts are now retried up to 3 times
before giving up.

Now offer a section 'Extras' in the skin configuration file for including
tags added by the user. As an example, the tag radar_url has been moved
into here.

Data files used in reports (such as weewx.css) are copied over to the HTML
directory on program startup.

Included an example of a low-battery alarm.

Rearranged distribution directory structure so that it matches the install
directory structure.

Moved base temperature for heating and cooling degree days into skin.conf.
They now also require a unit.

Now require unit to be specified for 'altitude'.

1.5.0 03/07/10

Added support for other units besides the U.S. Customary. Plots and HTML
reports can be prepared using any arbitrary combination of units. For
example, pressure could be in millibars, while everything else is in U.S.
Customary.

Because the configuration file weewx.conf changed significantly, the
installation script setup.py will NOT merge your old configuration file
into the new one. You will have to reedit weewx.conf to put in your
customizations.

Added an exception handler for exception OSError, which is typically thrown
when another piece of software attempts to access the same device port.
Weewx catches the exception, waits 10 seconds, then starts again from the
top.

1.4.0 02/22/10

Changed the architecture of stats.py to one that uses very late binding.
The SQL statements are not run until template evaluation. This reduces the
amount of memory required (by about 1/2), reduces memory fragmentation, as
well as greatly simplifying the code (file stats.py shed over 150 lines of
non-test code). Execution time is slightly slower for NOAA file generation,
slightly faster for HTML file generation, the same for image generation,
although your actual results will depend on your disk speed.

Now possible to tell weewx to reread the configuration file without
stopping it. Send signal HUP to the process.

Added option week_start, for specifying which day a calendar week starts
on. Default is 6 (Sunday).

Fixed reporting bug when the reporting time falls on a calendar month or
year boundary.

1.3.4 02/08/10

Fixed problem when plotting data where all data points are bad (None).

1.3.3 01/10/10

Fixed reporting bug that shows itself if rain year does not start in
January.

1.3.2 12/26/09

LOOP data added to stats database.

1.3.1 12/22/09

Added a call to syslog.openlog() that inadvertently got left out when
switching to the engine driven architecture.

1.3.0 12/21/09

Moved to a very different architecture to drive weewx. Consists of an
engine, that manages a list of 'services.' At key events, each service is
given a chance to participate. Services are easy to add, to allow easy
customization. An example is offered of an 'alarm' service.

Checking the clock of the weather station for drift is now a service, so
the option clock_check was moved from the station specific [VantagePro]
section to the more general [Station] section.

Added an example service 'MyAlarm', which sends out an email should the
outside temperature drop below 40 degrees.

In a similar manner, all generated files, images, and reports are the
product of a report engine, which can run any number of reports. New
reports are easily added.

Moved the compass rose used in progressive vector plots into the interior
of the plot.

Install now deletes public_html/#upstream.last, thus forcing all files to
be uploaded to the web server at the next opportunity.

1.2.0 11/22/09

Added progressive vector plots for wind data.

Improved axis scaling. The automatic axis scaling routine now does a better
job for ranges less than 1.0. The user can also hardwire in min and max
values, as well as specify a minimum increment, through parameter 'yscale'
in section [Images] in the configuration file.

Now allows the same SQL type to be used more than once in a plot. This
allows, say, instantaneous and average wind speed to be shown in the same
plot.

Rain year is now parameterized in file templates/year.tmpl (instead of
being hardwired in).

Now does LOOP caching by default.

When doing backfilling to the stats database, configure now creates the
stats database if it doesn't already exist.

setup.py now more robust to upgrading the FTP and Wunderground sections

1.1.0 11/14/09

Added the ability to cache LOOP data. This can dramatically reduce the
number of writes to the stats database, reducing wear on solid-state disk
stores.

Introduced module weewx.mainloop. Introduced class weewx.mainloop.MainLoop
This class offers many opportunities to customize weewx through
subclassing, then overriding an appropriate member function.

Refactored module weewx.wunderground so it more closely resembles the
(better) logic in wunderfixer.

setup.py no longer installs a daemon startup script to /etc/init.d. It must
now be done by hand.

setup.py now uses the 'home' value in setup.cfg to set WEEWX_ROOT in
weewx.conf and in the daemon start up scripts

Now uses FTP passive mode by default.

1.0.1 11/09/09

Fixed bug that prevented backfilling the stats database after modifying the
main archive.

1.0.0 10/26/09

Took the module weewx.factory back out, as it was too complicated and hard
to understand.

Added support for generating NOAA monthly and yearly reports. Completely
rewrote the filegenerator.py module, to allow easy subclassing and
specialization.

Completely rewrote the stats.py module. All aggregate quantities are now
calculated dynamically.

Labels for HTML generation are now held separately from labels used for
image generation. This allows entities such as '&deg;' to be used for the
former.

LOOP mode now requests only 200 LOOP records (instead of the old 2000). It
then renews the request should it run out. This was to get around an
(undocumented) limitation in the VP2 that limits the number of LOOP records
that can be requested to something like 220. This was a problem when
supporting VP2s that use long archive intervals.

Cut down the amount of computing that went on before the processing thread
was spawned, thus allowing the main thread to get back into LOOP mode more
quickly.

Added type 'rainRate' to the types decoded from a Davis archive record. For
some reason it was left out.

Added retries when doing FTP uploads. It will now attempt the upload
several times before giving up.

Much more extensive DEBUG analysis.

Nipped and tucked here and there, trying to simplify.

0.6.5 10/11/09

Ported to Cheetah V2.2.X. Mostly, this is making sure that all strings that
cannot be converted with the 'ascii' codec are converted to Unicode first
before feeding to Cheetah.

0.6.4 09/22/09

Fixed an error in the calculation of heat index.

0.6.3 08/25/09

FTP transfers now default to ACTIVE mode, but a configuration file option
allows PASSIVE mode. This was necessary to support Microsoft FTP servers.

0.6.2 08/01/09

Exception handling in weewx/ftpdata.py used socket.error but failed to
declare it. Added 'import socket' to fix.

Added more complete check for unused pages in weewx/VantagePro.py. Now the
entire record must be filled with 0xff, not just the time field. This fixes
a bug where certain time stamps could look like unused records.

0.6.1 06/22/09

Fixed minor ftp bug.

0.6.0 05/20/09

Changed the file, imaging, ftping functions into objects, so they can be
more easily specialized by the user.

Introduced a StationData object.

Introduced module weewx.factory that produces these things, so the user has
a place to inject his/her new types.

0.5.1 05/13/09

1. Weather Underground thread now run as daemon thread, allowing the
program to exit even if it is running.

2. WU queue now hold an instance of archive and the time to be published,
rather than a record. This allows dailyrain to be published as well.

3. WU date is now given in the format "2009-05-13+12%3A35%3A00" rather than
"2009-05-13 12:35:00". Seems to be more reliable. But, maybe I'm imagining
things...
<|MERGE_RESOLUTION|>--- conflicted
+++ resolved
@@ -63,13 +63,11 @@
 If a file user/schemas.py still exists (a relic from V2.7 and earlier), it
 is renamed to user/schemas.py.old. Fixes issue #54.
 
-<<<<<<< HEAD
+V3.x test suites now use same data set as V4.x, minimizing the chance of
+a false negative when switching versions.
+
 Fixed fine offset driver to warn about (and skip) historical data that have
 zero for interval.
-=======
-V3.x test suites now use same data set as V4.x, minimizing the chance of
-a false negative when switching versions.
->>>>>>> 40aebfd6
 
 
 3.9.1 02/06/2019
