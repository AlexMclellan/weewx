--- conflicted
+++ resolved
@@ -15,11 +15,7 @@
     </a>
     <h1 class="title">Upgrading <span class="code">weewx</span><br/>
       <span class='version'>
-<<<<<<< HEAD
-Version: 2.5.1
-=======
 Version: 2.6.0a4
->>>>>>> 40a1732b
       </span>
     </h1>
 
@@ -157,11 +153,7 @@
     bottom_label_format = %m/%d/%y %H:%M 
     time_length = 86400 # == 24 hours</p>
     <p>to</p>
-<<<<<<< HEAD
     <p class="tty">[[day_images]] 
-=======
-    <p class="tty">[[day_images]]
->>>>>>> 40a1732b
     x_label_format = %H:%M 
     bottom_label_format = %m/%d/%y %H:%M 
     <span class="highlight">time_length = 97200 # == 27 hours</span></p>
