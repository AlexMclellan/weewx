--- conflicted
+++ resolved
@@ -28,15 +28,9 @@
   <a href='http://weewx.com'>
     <img src='logo-weewx.png' class='logo' align='right' />
   </a>
-<<<<<<< HEAD
   <h1 class="title">User's Guide to the weewx Weather System<br />
     <span class='version'>
 Version: 2.5.1
-=======
-  <h1 class="title">User's Guide to the weewx weather system<br />
-    <span class='version'>
-Version: 2.6.0a4
->>>>>>> 40a1732b
     </span>
   </h1>
 
@@ -61,36 +55,7 @@
       release in 2009.  The SourceForge project was registered in October of
       2009.</p>
     <p><span class="code">weewx</span> is small, with under 10,000 lines of
-<<<<<<< HEAD
-      code, and well-documented, with over 6000 lines of comments.</p>
-
-    <p>
-      In the world of open-source hobbyist software, 
-      <span class="code">weewx</span> is pretty easy to install and
-      configure. There are not many package dependencies, the
-      configuration is simple, and this guide includes extensive
-      instructions.
-      There are thousands of people who have successfully done an
-      install. However, there is no "point-and-click" interface, so
-      you have to do some manual configuring.
-    </p>
-    <p>You should have the following skills:</p>
-    <ul>
-      <li>The patience to read and follow this guide;</li>
-      <li>Willingness and ability to edit a configuration file;</li>
-      <li>Some familiarity with Linux or other Unix derivatives;</li>
-      <li>Ability to do simple Unix tasks such as changing file
-        permissions and running commands;</li>
-      <li>No programming experience is necessary unless you wish
-        to extend <span class="code">weewx</span>. In this case, you should have some
-        familiarity with Python.</li>
-    </ul>
-    <p>If you get stuck, there is a very active <a href="https://groups.google.com/forum/#!forum/weewx-user">User's Group</a> to
-      help, but please at least try to solve the problem yourself before posting.
-    </p>
-=======
       code, and well-documented, with over 6,000 lines of comments.</p>
->>>>>>> 40a1732b
 
     <h1 id="hardware">Supported Hardware</h1>
     <p>
@@ -481,7 +446,6 @@
       </tr>
       <tr>
 	<td>WX200</td>
-<<<<<<< HEAD
 	<td>USB</td>
 	<td class="code">pyusb</td>
         <td>WMR200<sup><a href="#wmr200">3</a></sup></td>
@@ -506,32 +470,6 @@
 	<td>WS3100 / WS3101</td>
 	<td>USB</td>
 	<td class="code">pyusb</td>
-=======
-	<td>USB</td>
-	<td class="code">pyusb</td>
-        <td>WMR200<sup><a href="#wmr200">3</a></sup></td>
-	<td>Experimental</td>
-      </tr>
-      <tr>
-	<td>63-1016</td>
-	<td>Serial</td>
-	<td class="code">pyserial</td>
-        <td>WMR9x8<sup><a href='#wmr9x8'>4</a></sup></td>
-	<td></td>
-      </tr>
-      <tr>
-	<td class="text_highlight" rowspan="2">Sinometer</td>
-	<td>WS1080 / WS1081</td>
-	<td>USB</td>
-	<td class="code">pyusb</td>
-        <td>FineOffsetUSB<sup><a href='#fousb'>5</a></sup></td>
-	<td></td>
-      </tr>
-      <tr>
-	<td>WS3100 / WS3101</td>
-	<td>USB</td>
-	<td class="code">pyusb</td>
->>>>>>> 40a1732b
         <td>FineOffsetUSB<sup><a href='#fousb'>5</a></sup></td>
 	<td></td>
       </tr>
@@ -654,7 +592,6 @@
          connections. Both the &quot;Rev A&quot; (firmware dated before
          22 April 2002) and &quot;Rev B&quot; versions are supported.
       </li>
-<<<<<<< HEAD
       <li><a id="wmr100">Oregon Scientific WMR-100 stations.</a> Tested on the
         <a href="http://us.oregonscientific.com/cat-Weather-sub-Professional-Weather-Stations-prod-Pro-Wireless-Weather-Station.html">Oregon Scientific WMR100N</a>.</li>
       <li><a id="wmr200">Oregon Scientific WMR-200 stations.</a>  Tested on the
@@ -671,24 +608,6 @@
         <a href="http://lacrossetechnologies.com/2317/">La Crosse 2317</a>.
       </li>
       <li><a id="ws28xx">La Crosse WS-28xx stations.</a> Tested on the
-=======
-      <li><a id="wmr100">Oregon Scientific WMR-100 series.</a> Tested on the
-        <a href="http://us.oregonscientific.com/cat-Weather-sub-Professional-Weather-Stations-prod-Pro-Wireless-Weather-Station.html">Oregon Scientific WMR100N</a>.</li>
-      <li><a id="wmr200">Oregon Scientific WMR-200 series.</a>  Tested on the
-        <a href="http://www.oregonscientificstore.com/Oregon-Scientific-WMR200-Bundle-Complete-Weather-Bundle.data">Oregon Scientific WMR200</a>.
-	  </li>
-      <li><a id="wmr9x8">Oregon Scientific WMR-918/968 series.</a> Tested on the
-        <a href="http://www.oregonscientificstore.com/oregon_scientific/product.asp?itmky=659831">Oregon Scientific WMR968</a>.
-      </li>
-      <li><a id="fousb">Fine Offset 10xx, 20xx, and 30xx series.</a>
-        Tested on the
-        <a href="http://www.ambientweather.com/amws2080.html">Ambient Weather WS2080</a>.
-      </li>
-      <li><a id="ws23xx">La Crosse WS-23xx series.</a> Tested on the
-        <a href="http://lacrossetechnologies.com/2317/">La Crosse 2317</a>.
-      </li>
-      <li><a id="ws28xx">La Crosse WS-28xx series.</a> Tested on the
->>>>>>> 40a1732b
         <a href="http://lacrossetechnologies.com/2814/">La Crosse C86234</a>.
       </li>
       <li><a id="te923">Hideki Professional Weather Stations.</a> Tested on the
@@ -950,9 +869,8 @@
     <h3><a href='debian.htm'>Installing from DEB package</a></h3>
     <p>For Debian, Ubuntu, Mint operating systems, follow the instruction in 
       <a href='debian.htm'>Installation on Debian Linux systems</a>.</p>
-<<<<<<< HEAD
-
-    <h2><a href='redhat.htm'>Installing from Redhat RPM package</a></h2>
+
+    <h3><a href='redhat.htm'>Installing from RPM package</a></h3>
     <p>For Redhat, CentOS, Fedora operating systems, follow the instructions in
       <a href='redhat.htm'>Installation on Redhat Linux systems</a>.</p>
 
@@ -961,16 +879,6 @@
       <a href='suse.htm'>Installation on SuSE Linux systems</a>.</p>
 
     <h2><a href='setup.htm'>Installing using the Python tool setup.py</a></h2>
-=======
-    <h3><a href='redhat.htm'>Installing from RPM package</a></h3>
-    <p>For Redhat, CentOS, Fedora operating systems, follow the instructions in
-      <a href='redhat.htm'>Installation on Redhat Linux</a>.</p>
-    <p>For SuSE and OpenSUSE, follow the Redhat instructions, but use
-      SuSE tools such as zypper instead of Redhat tools such as yum.</p>
-    <p>There is one RPM for Redhat and a different RPM for SuSE; the Redhat
-      RPM will not work on SuSE operating systems.</p>
-    <h3><a href='setup.htm'>Installing using the Python tool setup.py</a></h3>
->>>>>>> 40a1732b
     <p>For all operating systems, follow the instructions in
       <a href='setup.htm'>Installation using
         <span class="code">setup.py</span></a>.</p>
@@ -1425,9 +1333,6 @@
       attempts a catch up, old data could be interpreted as the current
       conditions. Optional. Default is 1800 seconds.</p>
 
-<<<<<<< HEAD
-    <h3 class="config_section" id="station_registry">[[StationRegistry]]</h3>
-=======
     <h3 class="config_section">[[AWEKAS]]</h3>
     <p class="config_section"><span class="code">Weewx</span> can send your 
       current data to the <a href="http://www.awekas.at/">Automatisches
@@ -1445,8 +1350,7 @@
     <p class="config_option">language</p>
     <p>Set to your preferred language. Default is <span class='code'>en</span>.</p>
 
-    <h3 class="config_section">[[StationRegistry]]</h3>
->>>>>>> 40a1732b
+    <h3 class="config_section" id="station_registry">[[StationRegistry]]</h3>
     <p>
       A registry of <span class="code">weewx</span> weather stations is maintained at <span class="code">weewx.com</span>.
       Stations are displayed on a map and a list at <a
@@ -1766,13 +1670,6 @@
 
 
     <h3 class="config_section">[[WxEngine]]</h3>
-<<<<<<< HEAD
-    <p>This section is for options used by the service engine. </p>
-    <p class="config_option" id="service_list">service_list </p>
-    <p>This option is the list of <em>services</em> that are to be run by the service 
-      engine. After each event (such as the arrival of LOOP data, etc.), they will 
-      be run in the given order. The standard list of services run by <span class="code">weewx</span> is:
-=======
     <p>
       This section is for options used by the internal <span
         class="code">weewx</span> service engine.
@@ -1799,7 +1696,6 @@
         class="code">weewx.wxengine.StdTimeSynch</span>, which is
       responsible for making sure the console's clock is up to date, is
       a member of this group.
->>>>>>> 40a1732b
     </p>
     <p class="config_option" id="process_services">process_services</p>
     <p>Services in this group tend to process any incoming data.
@@ -2056,15 +1952,8 @@
 
     <h3>Changing the archive interval</h3>
     <p>Fine Offset stations ship from the factory with an archive interval
-<<<<<<< HEAD
       (read_period) of 30 minutes (1800 seconds).  To change the station's
       interval to 5 minutes, do the following:</p>
-=======
-      (read_period) of 30 minutes (1800 seconds).  The default archive interval
-      in <span class='code'>weewx</span>, specified in <span class='code'>weewx.conf</span>, is 300
-      seconds (5 minutes). To change the station's interval to 5 minutes, do
-      the following:</p>
->>>>>>> 40a1732b
     <p class="tty"><span class="symcode">$BIN_ROOT</span>/wee_config_fousb --set-interval=5</p>
     <p><em>Choose your archiving interval carefully! </em>Once chosen, it
       cannot be changed without messing up your statistics (highs and lows
@@ -2086,11 +1975,7 @@
 Pressure offset is None
 Set pressure offset to 1.247000 hPa (y/n)? y
 Pressure offset is now 1.247000</p>
-<<<<<<< HEAD
-    <p>To convert inHg to hPa (mbar), multiply by 33.86389</p>
-=======
-    <p>For those using Imperial units, to convert inHg to hPa (mbar), multiply by 33.86389</p>
->>>>>>> 40a1732b
+    <p>For those using U.S. Customary units, to convert inHg to hPa (mbar), multiply by 33.86389</p>
     <p>To display sensor, relative, and calculated pressures:</p>
     <pre class="tty"><span class="symcode">$BIN_ROOT</span>/wee_config_fousb --check-pressures</pre>
     <p>Note that <span class='code'>weewx</span> does not use the <i>relative pressure</i> displayed on the Fine Offset console.</p>
@@ -2141,7 +2026,10 @@
       </tr>
     </table>
 
-<<<<<<< HEAD
+    <h3>Archive record generation</h3>
+    <p>When <span class='code'>weewx</span> starts up it will attempt to download all records from the console since the last record in the archive database.
+    </p>
+
     <h3>Catchup</h3>
     <p>When <span class='code'>weewx</span> starts up it will attempt to download all records from the console since the last record in the archive database.
     </p>
@@ -2238,116 +2126,11 @@
     <p>When <span class='code'>weewx</span> starts up it will attempt to
       download all records from the console since the last record in the
       archive database.
-=======
-    <h3>Archive record generation</h3>
-    <p>When <span class='code'>weewx</span> starts up it will attempt to download all records from the console since the last record in the archive database.
-    </p>
-    <p>To obtain archive records, <span class='code'>weewx</span> can read archive records from the station console, or calculate archive records independent of the station memory.  This is controlled by the <span class='code'>record_generation</span> parameter.
-    </p>
-    <p>The <span class='code'>archive_interval</span> should always be greater than the <span class='code'>polling_interval</span>. If the <span class='code'>polling_mode</span> is <span class='code'>PERIODIC</span> and the <span class='code'>polling_interval</span> is greater than the <span class='code'>archive_interval</span>, the archive records will be collected/calculated at every polling interval, not at every archive interval.
-    </p>
-
-    <h3>Station characteristics</h3>
-    <ul>
-      <li>The 10xx and 20xx stations can save up to 4080 historical readings.
-        That is about 85 days of data with the default recording interval of
-        30 minutes, or about 14 days with a recording interval of 5 minutes.
-      </li>
-      <li>The 30xx stations can save up to 3264 historical readings.</li>
-      <li>The station reads data from the sensors every 48 seconds.</li>
-      <li>The 30xx stations read UV data every 60 seconds.</li>
-    </ul>
-
-
-
-    <h2 id="wee_config_ws23xx">La Crosse WS23xx</h2>
-    <p>The configuration utility <span class='code'>wee_config_ws23xx</span> is
-      designed to diagnose and configure WS23xx stations.</p>
-    <p>Run it with <span class='code'>--help</span> as an option to see its usage:</p>
-    <pre class="tty"><span class="symcode">$BIN_ROOT</span>/wee_config_ws23xx --help </pre>
-    <p>This will print out something like:</p>
-    <pre class='tty'>Usage: wee_config_ws23xx [config_file] [options] [--debug]
-
-Configuration utility for WS-23xx weather stations.
-
-Options:
-  -h, --help         show this help message and exit
-  --config=FILE      configuration file
-  --info             display weather station configuration
-  --current          get the current weather conditions
-  --history-since=N  display history records since N minutes ago
-  --history=N        display N history records
-  --set-time         set the station clock to the current time
-  --set-interval=N   set the station archive interval to N minutes
-  --clear-memory     clear station memory
-  -y                 answer yes to every prompt
-  --debug            display diagnostic information while running
-
-Mutating actions will request confirmation before proceeding.</pre>
-    <p>Display the station settings with the <span class='code'>--info</span>
-      option.</p>
-    <pre class="tty"><span class="symcode">$BIN_ROOT</span>/wee_config_ws23xx --info </pre>
-    <p>This will result in something like this:</p>
-    <pre class='tty'>Driver version 0.6
-Querying the station for the configuration...
-buzzer: 0
-connection time till connect: 1.5
-connection type: 15
-dew point: 8.88
-dew point max: 18.26
-dew point max alarm: 20.0
-dew point max alarm active: 0
-dew point max alarm set: 0
-dew point max when: 978565200.0
-dew point min: -2.88
-dew point min alarm: 0.0
-dew point min alarm active: 0
-dew point min alarm set: 0
-dew point min when: 978757260.0
-forecast: 0
-history interval: 5.0
-history last record pointer: 8.0
-history last sample when: 1385564760.0
-history number of records: 175.0
-history time till sample: 5.0
-icon alarm active: 0
-in humidity: 48.0
-...</pre>
-
-    <h3>Changing the archive interval</h3>
-    <p>WS23xx stations ship from the factory with an archive interval of 60
-      minutes (3600 seconds).  The default archive interval
-      in <span class='code'>weewx</span>, specified in <span class="code">weewx.conf</span>, is 300
-      seconds (5 minutes). To change the station's interval to 5 minutes, do
-      the following:</p>
-    <p class="tty"><span class="symcode">$BIN_ROOT</span>/wee_config_ws23xx --set-interval=5</p>
-    <p><em>Choose your archiving interval carefully! </em>Once chosen, it
-      cannot be changed without messing up your statistics (highs and lows
-      will be OK, but averages and rms wind speed will be wrong). </p>
-
-    <h3>Dumping the console memory</h3>
-    <p>La Crosse 23xx stations store records in a circular buffer - once the
-      buffer fills, the oldest records are replaced by newer records.  The
-      console stores up to 175 records.
-      The <span class='code'>history number of records</span> indicates how
-      many records are in memory.  The
-      <span class='code'>history interval</span> indicates the number of
-      minutes between records.</p>
-    <p>For example, to display the latest 30 records from the console memory:</p>
-    <pre class="tty"><span class="symcode">$BIN_ROOT</span>/wee_config_ws23xx --history=30</pre>
-    <p>To clear the console memory:</p>
-    <pre class="tty"><span class="symcode">$BIN_ROOT</span>/wee_config_ws23xx --clear-memory</pre>
-
-    <h3>Archive record generation</h3>
-    <p>When <span class='code'>weewx</span> starts up it will attempt to
-      download all records from the console since the last record in the
-      archive database.
     </p>
     <p>To obtain archive records, <span class='code'>weewx</span> can read
       archive records from the station console, or calculate archive records
       independent of the station memory.  This is controlled by the
       <span class='code'>record_generation</span> parameter.
->>>>>>> 40a1732b
     </p>
 
     <h3>Station characteristics</h3>
@@ -3020,7 +2803,6 @@
 
     <h3 id='dots_in_plots'>Dots in the plots</h3>
     <p>If you see dots instead of lines in the daily plots, you might want to
-<<<<<<< HEAD
       change the graphing options or adjust the station's archive interval.
     <p>In a default configuration, a time period greater than 1% of the
       displayed timespan is considered to be a gap in data.  So when the
@@ -3038,28 +2820,6 @@
       in <span class="code">weewx.conf</span> does not match the station's
       hardware interval, <span class="code">weewx</span> defers to the
       station's interval.</p>
-    <p>Use the appropriate <a href="#configuring_hardware"><span class="code">wee_config_XXX</span></a> utility to change the station's interval.</p>
-
-=======
-      adjust the station's archive interval or change the graphing options.
-      Check the log file for an entry like this soon after
-      <span class='code'>weewx</span> starts up:</p>
-    <p class='tty'>Dec 30 10:54:17 saga weewx[10035]: wxengine: The archive interval in the configuration file (300) does not match the station hardware interval (1800).
-Dec 30 10:54:17 saga weewx[10035]: wxengine: Using archive interval of 1800</p>
-    <p>In this example, the station interval is 30 minutes, but the interval
-      in <span class="code">weewx.conf</span> is 5 minutes.  When the interval in <span class="code">weewx.conf</span> does not
-      match the station's hardware interval, <span class="code">weewx</span> defers to the station's
-      interval.</p>
-    <p>The factory default for Fine Offset stations is 30 minutes.  The factory
-      default for LaCrosse WS23XX stations is 60 minutes. The default
-      <span class="code">archive_interval</span> in <span class="code">weewx.conf</span> is 300 seconds (5 minutes).</p>
-    <p>In a default configuration, a time period greater than 1% of the
-      displayed timespan is considered to be a gap in data.  So when the
-      interval is greater than about 10 minutes, the daily plots show dots
-      instead of connected points.  </p>
-    <p>Change the <a href="customizing.htm#line_gap_fraction"><span class='code'>line_gap_fraction</span></a> 
-      option in <span class="code">skin.conf</span>
-      to control how much time is considered a break in data.</p>
     <p>Use the appropriate <a href="#configuring_hardware"><span class="code">wee_config_XXX</span></a> utility to change the station's interval.</p>
 
     <h3 id="many_loop_read_errors">Many LOOP read errors with Davis Vantage</h3>
@@ -3089,7 +2849,6 @@
     </p>
     <p>The cure is simple: kill all but one of them.</p>
 
->>>>>>> 40a1732b
     <h3>FreeBSD</h3>
     <p>User Fabian reports that the following had to be done to get the
       VantagePro2 working under FreeBSD:</p>
