--- conflicted
+++ resolved
@@ -23,11 +23,7 @@
     </a>
     <h1 class="title">Customizing weewx<br />
       <span class="version">
-<<<<<<< HEAD
-        Version: 3.0.0a1
-=======
         Version: 2.6.4
->>>>>>> a7886d59
       </span>
 
     <h1>Table of Contents</h1>
