--- conflicted
+++ resolved
@@ -218,17 +218,10 @@
 
         # Time to write it out. Get a temporary file:
         tmpfd, tmpfn = tempfile.mkstemp()
-<<<<<<< HEAD
-        with open(tmpfn, 'wb') as tmpfile:
-            # Write the finished configuration file to it:
-            config_dict.write(tmpfile)
-        os.close(tmpfd)
-=======
         # Wrap the os-level file descriptor in a Python file object
         with os.fdopen(tmpfd, 'w') as tmpfile:
             # Write the config file
             config_dict.write(tmpfile)
->>>>>>> 6e7078df
 
         # Save the old config file if it exists:
         if not self.dry_run and os.path.exists(install_path):
