--- conflicted
+++ resolved
@@ -609,15 +609,6 @@
     if options.dry_run or not fix:
         _log_level = syslog.setlogmask(syslog.LOG_UPTO(syslog.LOG_WARNING))
     if fix:
-<<<<<<< HEAD
-        syslog.syslog(syslog.LOG_INFO, "Preparing 'Null String' fix...")
-        print "Preparing 'Null String' fix, this may take a while..."
-        # notify if this is a dry run
-        if options.dry_run:
-            print "This is a dry run. Null strings will be found but not fixed."
-    else:
-        print "Preparing 'Null String' check, this may take a while..."
-=======
         syslog.syslog(syslog.LOG_INFO, "Preparing Null String Fix")
         print "Preparing Null String Fix, this may take a while..."
         # notify if this is a dry run
@@ -625,7 +616,6 @@
             print "This is a dry run: null strings will be detected but not fixed"
     else:
         print "Preparing Null String Check, this may take awhile..."
->>>>>>> fb7c3ae0
 
     # open up the main database archive table
     with weewx.manager.open_manager_with_config(config_dict, db_binding) as dbmanager:
@@ -660,16 +650,10 @@
                     # Oops. Found a bad one. Print it out.
                     if fix:
                         syslog.syslog(syslog.LOG_INFO,
-<<<<<<< HEAD
-                                      "Timestamp = %s; record['%s']= %r; ... " % (record[0],
-                                                                                 obs_list[icol],
-                                                                                 record[icol]))
-=======
                                       "Timestamp = %s; record['%s']= %r; ... "
                                       % (record[0],
                                          obs_list[icol],
                                          record[icol]))
->>>>>>> fb7c3ae0
 
                     if fix:
                         # coerce to the correct type. If it can't be done, then
@@ -742,17 +726,6 @@
         # found some null string but it was only a check not a fix, just
         # display to screen
         print ("%d null strings were found.\r\n"
-<<<<<<< HEAD
-               "Recommend running 'wee_database --fix-strings' to fix these strings." % len(_found))
-
-    # and finally details on time taken
-    if fix:
-        syslog.syslog(syslog.LOG_INFO, "Applied 'Null String' fix in %0.3f seconds." % tdiff)
-        print "Applied 'Null String' fix in %0.3f seconds." % tdiff
-    else:
-        # it was a check not a fix so just display to screen
-        print "Completed 'Null String' check in %0.3f seconds." % tdiff
-=======
                "Recommend running --fix-strings to fix these strings." % len(_found))
 
     # and finally details on time taken
@@ -762,7 +735,6 @@
     else:
         # it was a check not a fix so just display to screen
         print "Completed Null String Check in %0.2f seconds." % tdiff
->>>>>>> fb7c3ae0
     # just in case, set the syslog level back where we found it
     if options.dry_run or not fix:
         syslog.setlogmask(_log_level)
