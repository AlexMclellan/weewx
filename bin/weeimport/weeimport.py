#
#    Copyright (c) 2009-2019 Tom Keffer <tkeffer@gmail.com> and
#                            Gary Roderick
#
#    See the file LICENSE.txt for your full rights.
#

"""Module providing the base classes and API for importing observational data
into WeeWX.
"""

# Python imports
from __future__ import absolute_import
from __future__ import with_statement
from __future__ import print_function

import datetime
import re
import sys
import syslog
import time
from datetime import datetime as dt

import six
from six.moves import input

# WeeWX imports
import weecfg
import weewx
import weewx.qc
import weewx.wxservices

from weewx.manager import open_manager_with_config
from weewx.units import unit_constants, unit_nicknames, convertStd, to_std_system, ValueTuple
from weeutil.weeutil import timestamp_to_string, option_as_list, to_int, tobool, _get_object

# List of sources we support
SUPPORTED_SOURCES = ['CSV', 'WU', 'Cumulus']

# Minimum requirements in any explicit or implicit WeeWX field-to-import field
# map
MINIMUM_MAP = {'dateTime': {'units': 'unix_epoch'},
               'usUnits': {'units': None},
               'interval': {'units': 'minute'}}


# ============================================================================
#                                Error Classes
# ============================================================================


class WeeImportOptionError(Exception):
    """Base class of exceptions thrown when encountering an error with a
       command line option.
    """


class WeeImportMapError(Exception):
    """Base class of exceptions thrown when encountering an error with an
       external source-to-WeeWX field map.
    """


class WeeImportIOError(Exception):
    """Base class of exceptions thrown when encountering an I/O error with an
       external source.
    """


class WeeImportFieldError(Exception):
    """Base class of exceptions thrown when encountering an error with a field
       from an external source.
    """


# ============================================================================
#                                class Source
# ============================================================================


class Source(object):
    """ Abstract base class used for interacting with an external data source
        to import records into the WeeWX archive.

    __init__() must define the following properties:
        dry_run             - Is this a dry run (ie do not save imported records
                              to archive). [True|False].
        calc_missing        - Calculate any missing derived observations.
                              [True|False].
        ignore_invalid_data - Ignore any invalid data found in a source field.
                              [True|False].
        tranche             - Number of records to be written to archive in a
                              single transaction. Integer.
        interval            - Method of determining interval value if interval
                              field not included in data source.
                              ['config'|'derive'|x] where x is an integer.

    Child classes are used to interact with a specific source (eg CSV file,
    WU). Any such child classes must define a getRawData() method which:
        -   gets the raw observation data and returns an iterable yielding data
            dicts whose fields can be mapped to a WeeWX archive field
        -   defines an import data field-to-WeeWX archive field map (self.map)

        self.raw_datetime_format - Format of date time data field from which
                                   observation timestamp is to be derived. A
                                   string in Python datetime string format such
                                   as '%Y-%m-%d %H:%M:%S'. If the date time
                                   data field cannot be interpreted as a string
                                   wee_import attempts to interpret the field
                                   as a unix timestamp. If the field is not a
                                   valid unix timestamp an error is raised.
    """

    # reg expression to match any HTML tag of the form <...>
    _tags = re.compile(r'\<.*\>')

    def __init__(self, config_dict, import_config_dict, options, log):
        """A generic initialisation.

        Set some realistic default values for options read from the import
        config file. Obtain objects to handle missing derived obs (if required)
        and QC on imported data. Parse any --date command line option so we
        know what records to import.
        """

        # give our source object some logging abilities
        self.wlog = log

        # save our WeeWX config dict
        self.config_dict = config_dict

        # get our import config dict settings
        # interval, default to 'derive'
        self.interval = import_config_dict.get('interval', 'derive')
        # do we ignore invalid data, default to True
        self.ignore_invalid_data = tobool(import_config_dict.get('ignore_invalid_data',
                                                                 True))
        # tranche, default to 250
        self.tranche = to_int(import_config_dict.get('tranche', 250))
        # apply QC, default to True
        self.apply_qc = tobool(import_config_dict.get('qc', True))
        # calc-missing, default to True
        self.calc_missing = tobool(import_config_dict.get('calc_missing', True))
        # Some sources include UV index and solar radiation values even if no
        # sensor was present. The WeeWX convention is to store the None value
        # when a sensor or observation does not exist. Record whether UV and/or
        # solar radiation sensor was present.
        # UV, default to True
        self.UV_sensor = tobool(import_config_dict.get('UV_sensor', True))
        # solar, default to True
        self.solar_sensor = tobool(import_config_dict.get('solar_sensor', True))

        # initialise ignore extreme > 255.0 values for temperature and
        # humidity fields for WD imports
        self.ignore_extreme_temp_hum = False

        self.db_binding_wx = get_binding(config_dict)
        self.dbm = open_manager_with_config(config_dict, self.db_binding_wx,
                                            initialize=True,
                                            default_binding_dict={'table_name': 'archive',
                                                                  'manager': 'weewx.wxmanager.WXDaySummaryManager',
                                                                  'schema': 'schemas.wview.schema'})
        # get the unit system used in our db
        if self.dbm.std_unit_system is None:
            # we have a fresh archive (ie no records) so cannot deduce
            # the unit system in use, so go to our config_dict
<<<<<<< HEAD
            self.archive_unit_sys = unit_constants[self.config_dict['StdConvert'].get('target_unit', 'US')]
=======
            self.archive_unit_sys = unit_constants[self.config_dict['StdConvert'].get('target_unit',
                                                                                      'US')]
>>>>>>> 9054db7b
        else:
            # get our unit system from the archive db
            self.archive_unit_sys = self.dbm.std_unit_system

        # do we need a WXCalculate object, if so get one
        if self.calc_missing:
            # parameters required to obtain a WXCalculate object
            stn_dict = config_dict['Station']
            altitude_t = option_as_list(stn_dict.get('altitude', (None, None)))
            try:
                altitude_vt = weewx.units.ValueTuple(float(altitude_t[0]),
                                                     altitude_t[1],
                                                     "group_altitude")
            except KeyError as e:
                raise weewx.ViolatedPrecondition(
                    "Value 'altitude' needs a unit (%s)" % e)
            latitude_f = float(stn_dict['latitude'])
            longitude_f = float(stn_dict['longitude'])
            # get a WXCalculate object
            self.wxcalculate = weewx.wxservices.WXCalculate(config_dict,
                                                            altitude_vt,
                                                            latitude_f,
                                                            longitude_f)
        else:
            self.wxcalculate = None

        # get ourselves a QC object to do QC on imported records
        self.import_QC = weewx.qc.QC(config_dict, parent='weeimport')

        # Process our command line options
        self.dry_run = options.dry_run
        self.verbose = options.verbose

        # By processing any --date, --from and --to options we need to derive
        # self.first_ts and self.last_ts; the earliest and latest (inclusive)
        # timestamps of data to be imported. If we have no --date, --from or
        # --to then set both to None (we then get the default action for each
        # import type).
        # First we see if we have a valid --date, if not then we look for
        # --from and --to.
        if options.date or options.date == "":
            # there is a --date but is it valid
            try:
                _first_dt = dt.strptime(options.date, "%Y-%m-%d")
            except ValueError:
                # Could not convert --date. If we have a --date it must be
                # valid otherwise we can't continue so raise it.
                raise WeeImportOptionError("Invalid --date option specified.")
            else:
                # we have a valid date so do soem date arithmetic
                _last_dt = _first_dt + datetime.timedelta(days=1)
                self.first_ts = time.mktime(_first_dt.timetuple())
                self.last_ts = time.mktime(_last_dt.timetuple())
        elif options.date_from or options.date_to or options.date_from == '' or options.date_to == '':
            # There is a --from and/or a --to, but do we have both and are
            # they valid.
            # try --from first
            try:
                if 'T' in options.date_from:
                    _from_dt = dt.strptime(options.date_from, "%Y-%m-%dT%H:%M")
                else:
                    _from_dt = dt.strptime(options.date_from, "%Y-%m-%d")
                _from_ts = time.mktime(_from_dt.timetuple())
            except TypeError:
                # --from not specified we can't continue so raise it
                raise WeeImportOptionError("Missing --from option. Both --from and --to must be specified.")
            except ValueError:
                # could not convert --from, we can't continue so raise it
                raise WeeImportOptionError("Invalid --from option.")
            # try --to
            try:
                if 'T' in options.date_to:
                    _to_dt = dt.strptime(options.date_to, "%Y-%m-%dT%H:%M")
                else:
                    _to_dt = dt.strptime(options.date_to, "%Y-%m-%d")
                    # since it is just a date we want the end of the day
                    _to_dt += datetime.timedelta(days=1)
                _to_ts = time.mktime(_to_dt.timetuple())
            except TypeError:
                # --to not specified , we can't continue so raise it
                raise WeeImportOptionError("Missing --to option. Both --from and --to must be specified.")
            except ValueError:
                # could not convert --to, we can't continue so raise it
                raise WeeImportOptionError("Invalid --to option.")
            # If we made it here we have a _from_ts and _to_ts. Do a simple
            # error check first.
            if _from_ts > _to_ts:
                # from is later than to, raise it
                raise WeeImportOptionError("--from value is later than --to value.")
            self.first_ts = _from_ts
            self.last_ts = _to_ts
        else:
            # no --date or --from/--to so we take the default, set all to None
            self.first_ts = None
            self.last_ts = None

        # initialise a few properties we will need during the import
        # answer flags
        self.ans = None
        self.interval_ans = None
        # properties to help with processing multi-period imports
        self.period_no = None
        # total records processed
        self.total_rec_proc = 0
        # total unique records identified
        self.total_unique_rec = 0
        # total duplicate records identified
        self.total_duplicate_rec = 0
        # time we started to first save
        self.t1 = None
        # time taken to process
        self.tdiff = None

        # initialise two sets to hold timestamps of records for which we
        # encountered duplicates
        # duplicates seen over all periods
        self.duplicates = set()
        # duplicates seen over the current period
        self.period_duplicates = set()

    @staticmethod
    def sourceFactory(options, args, log):
        """Factory to produce a Source object.

        Returns an appropriate object depending on the source type. Raises a
        weewx.UnsupportedFeature error if an object could not be created.
        """

        # get some key WeeWX parameters
        # first the config dict to use
        config_path, config_dict = weecfg.read_config(None,
                                                      args,
                                                      file_name=options.config_path)
        # get wee_import config dict if it exists
        import_config_path, import_config_dict = weecfg.read_config(None,
                                                                    args,
                                                                    file_name=options.import_config_path)
        # we should have a source parameter at the root of out import config
        # file, try to get it but be prepared to catch the error.
        try:
            source = import_config_dict['source']
        except KeyError:
            # we have no source parameter so check if we have a single source
            # config stanza, if we do then proceed using that
            _source_keys = [s for s in SUPPORTED_SOURCES if s in import_config_dict]
            if len(_source_keys) == 1:
                # we have a single source config stanza so use that
                source = _source_keys[0]
            else:
                # there is no source parameter and we do not have a single
                # source config stanza so raise an error
                raise weewx.UnsupportedFeature("Invalid 'source' parameter or no 'source' "
                                               "parameter specified in %s" % import_config_path)
        # if we made it this far we have all we need to create an object
        module_class = '.'.join(['weeimport',
                                 source.lower() + 'import',
                                 source + 'Source'])
        return _get_object(module_class)(config_dict,
                                         config_path,
                                         import_config_dict.get(source, {}),
                                         import_config_path,
                                         options,
                                         log)

    def run(self):
        """Main entry point for importing from an external source.

        Source data may be provided as a group of records over a single period
        (eg a single CSV file) or as a number of groups of records covering
        multiple periods(eg a WU multi-day import). Step through each group of
        records, getting the raw data, mapping the data and saving the data for
        each period.
        """

        # setup a counter to count the periods of records
        self.period_no = 1
        with self.dbm as archive:
            if self.first_period:
                # collect the time for some stats reporting later
                self.t1 = time.time()
                # it's convenient to give this message now
                if self.dry_run:
                    print 'Starting dry run import ...'
                else:
                    print 'Starting import ...'

            if self.first_period and not self.last_period:
                # there are more periods so say so
                print "Records covering multiple periods have been identified for import."

            # step through our periods of records until we reach the end. A
            # 'period' of records may comprise the contents of a file, a day
            # of WU obs or a month of Cumulus obs
            for period in self.period_generator():
<<<<<<< HEAD
=======

                # if we are importing multiple periods of data then tell the
                # user what period we are up to
                if not (self.first_period and self.last_period):
                    print "Period %d ..." % self.period_no

>>>>>>> 9054db7b
                # get the raw data
                self.wlog.verboselog(syslog.LOG_INFO,
                                     'Obtaining raw import data for period %d...' % self.period_no)
                _raw_data = self.getRawData(period)
                self.wlog.verboselog(syslog.LOG_INFO,
                                     'Raw import data read successfully for period %d.' % self.period_no)

                # map the raw data to a WeeWX archive compatible dictionary
                self.wlog.verboselog(syslog.LOG_INFO,
                                     'Mapping raw import data for period %d...' % self.period_no)
                _mapped_data = self.mapRawData(_raw_data, self.archive_unit_sys)
                self.wlog.verboselog(syslog.LOG_INFO,
                                     'Raw import data mapped successfully for period %d.' % self.period_no)

                # save the mapped data to archive
                self.wlog.verboselog(syslog.LOG_INFO,
                                     'Saving mapped data to archive for period %d...' % self.period_no)
                self.saveToArchive(archive, _mapped_data)
                self.wlog.verboselog(syslog.LOG_INFO,
                                     'Mapped data saved to archive successfully for period %d.' % self.period_no)

                # increment our period counter
                self.period_no += 1
            # Provide some summary info now that we have finished the import.
            # What we say depends on whether it was a dry run or not and
            # whether we imported and records or not.
            if self.total_rec_proc == 0:
                # nothing imported so say so
                self.wlog.printlog(syslog.LOG_INFO,
                                   'No records were identified for import. Exiting. Nothing done.')
            else:
                # we imported something
                total_rec = self.total_rec_proc + self.total_duplicate_rec
                if self.dry_run:
                    # but it was a dry run
<<<<<<< HEAD
                    self.wlog.printlog(syslog.LOG_INFO,
                                       "Finished dry run import. %d records were processed and "
                                       "%d unique records would have been imported."
                                       % (self.total_rec_proc, self.total_unique_rec))
                else:
                    # something should have been saved to database
                    self.wlog.printlog(syslog.LOG_INFO,
                                       "Finished import. %d raw records resulted in "
                                       "%d unique records being processed in %.2f seconds."
                                       % (self.total_rec_proc, self.total_unique_rec, self.tdiff))
                    print("Those records with a timestamp already in the archive will not have been")
                    print("imported. Confirm successful import in the WeeWX log file.")
=======
                    self.wlog.printlog(syslog.LOG_INFO, "Finished dry run import")
                    _msg = "%d records were processed and %d unique records would "\
                           "have been imported." % (total_rec,
                                                    self.total_rec_proc)
                    self.wlog.printlog(syslog.LOG_INFO, _msg)
                    if self.total_duplicate_rec > 1:
                        _msg = "%d duplicate records were ignored." % self.total_duplicate_rec
                        self.wlog.printlog(syslog.LOG_INFO, _msg)
                    elif self.total_duplicate_rec == 1:
                        self.wlog.printlog(syslog.LOG_INFO,
                                           "1 duplicate record was ignored.")
                else:
                    # something should have been saved to database
                    self.wlog.printlog(syslog.LOG_INFO, "Finished import")
                    _msg = "%d records were processed and %d unique records " \
                           "imported in %.2f seconds." % (total_rec,
                                                          self.total_rec_proc,
                                                          self.tdiff)
                    self.wlog.printlog(syslog.LOG_INFO, _msg)
                    if self.total_duplicate_rec > 1:
                        _msg = "%d duplicate records were ignored." % self.total_duplicate_rec
                        self.wlog.printlog(syslog.LOG_INFO, _msg)
                    elif self.total_duplicate_rec == 1:
                        self.wlog.printlog(syslog.LOG_INFO,
                                           "1 duplicate record was ignored.")
                    print "Those records with a timestamp already in the archive will not have been"
                    print "imported. Confirm successful import in the WeeWX log file."
>>>>>>> 9054db7b

    def parseMap(self, source_type, source, import_config_dict):
        """Produce a source field-to-WeeWX archive field map.

        Data from an external source can be mapped to the WeeWX archive using:
        - a fixed field map (WU),
        - a fixed field map with user specified source units (Cumulus), or
        - a user defined field/units map.

        All user defined mapping is specified in the import config file.

        To generate the field map first look to see if we have a fixed map, if
        we do validate it and return the resulting map. Otherwise look for user
        specified mapping in the import config file, construct the field map
        and return it. If there is neither a fixed map or user specified
        mapping then raise an error.

        Input parameters:

            source_type: String holding name of the section in
                         import_config_dict that holds config details for the
                         source being used.

            source: Iterable holding the source data. Used if import field
                    names are included in the source data (eg CSV).

            import_config_dict: config dict from import config file.

        Returns a map as a dictionary of elements with each element structured
        as follows:

            'archive_field_name': {'field_name': 'source_field_name',
                                   'units': 'unit_name'}

            where:

                - archive_field_name is an observation name in the WeeWX
                  database schema
                - source_field_name is the name of a field from the external
                  source
                - unit_name is the WeeWX unit name of the units used by
                  source_field_name
        """

        # start with the minimum map
        _map = dict(MINIMUM_MAP)

        # Do the easy one first, do we have a fixed mapping, if so validate it
        if self._header_map:
            # We have a static map that maps header fields to WeeWX (eg WU).
            # Our static map may have entries for fields that don't exist in our
            # source data so step through each field name in our source data and
            # only add those that exist to our resulting map.

            # first get a list of fields, source could be a DictReader object
            # or a list of dicts, a DictReader will have a fieldnames property
            try:
                _field_names = source.fieldnames
            except AttributeError:
                # Not a DictReader so need to obtain the dict keys, could just
                # pick a record and extract its keys but some records may have
                # different keys to others. Use sets and a generator
                # comprehension.
                _field_names = set().union(*(d.keys() for d in source))
            # now iterate over the field names
            for _key in _field_names:
                # if we know about the field name add it to our map
                if _key in self._header_map:
                    _map[self._header_map[_key]['map_to']] = {'field_name': _key,
                                                              'units': self._header_map[_key]['units']}
        # Do we have a user specified map, if so construct our field map
        elif 'FieldMap' in import_config_dict:
            # we have a user specified map so construct our map dict
            for _key, _item in six.iteritems(import_config_dict['FieldMap']):
                _entry = option_as_list(_item)
                # expect 2 parameters for each option: source field, units
                if len(_entry) == 2:
                    # we have 2 parameter so that's field and units
                    _map[_key] = {'field_name': _entry[0],
                                  'units': _entry[1]}
                # if the entry is not empty then it might be valid ie just a
                # field name (eg if usUnits is specified)
                elif _entry != [''] and len(_entry) == 1:
                    # we have 1 parameter so it must be just name
                    _map[_key] = {'field_name': _entry[0]}
                else:
                    # otherwise its invalid so ignore it
                    pass

            # now do some crude error checking

            # dateTime. We must have a dateTime mapping. Check for a 'field_name'
            # field under 'dateTime' and be prepared to catch the error if it
            # does not exist.
            try:
                if _map['dateTime']['field_name']:
                    # we have a 'field_name' entry so continue
                    pass
                else:
                    # something is wrong, we have a 'field_name' entry but it
                    # is not valid so raise an error
                    _msg = "Invalid mapping specified in '%s' for " \
                           "field 'dateTime'." % self.import_config_path
                    raise WeeImportMapError(_msg)
            except KeyError:
                _msg = "No mapping specified in '%s' for field " \
                       "'dateTime'." % self.import_config_path
                raise WeeImportMapError(_msg)

            # usUnits. We don't have to have a mapping for usUnits but if we
            # don't then we must have 'units' specified for each field mapping.
            if 'usUnits' not in _map:
                # no unit system mapping do we have units specified for
                # each individual field
<<<<<<< HEAD
                for _key, _val in six.iteritems(_map):
=======
                for _key, _val in _map.iteritems():
>>>>>>> 9054db7b
                    # we don't need to check dateTime and usUnits
                    if _key not in ['dateTime', 'usUnits']:
                        if 'units' in _val:
                            # we have a units field, do we know about it
                            if _val['units'] not in weewx.units.default_unit_format_dict:
                                # we have an invalid unit string so tell the
                                # user and exit
                                _msg = "Unknown units '%s' specified for " \
                                       "field '%s' in %s." % (_val['units'],
                                                              _key,
                                                              self.import_config_path)
                                raise weewx.UnitError(_msg)
                        else:
                            # we don't have a units field, that's not allowed
                            # so raise an error
                            _msg = "No units specified for source field " \
                                   "'%s' in %s." % (_key,
                                                    self.import_config_path)
                            raise WeeImportMapError(_msg)

            # if we got this far we have a usable map, advise the user what we
            # will use
            _msg = "The following imported field-to-WeeWX field map will be used:"
            if self.verbose:
                self.wlog.verboselog(syslog.LOG_INFO, _msg)
            else:
                self.wlog.logonly(syslog.LOG_INFO, _msg)
            for _key, _val in six.iteritems(_map):
                if 'field_name' in _val:
                    _units_msg = ""
                    if 'units' in _val:
                        _units_msg = " in units '%s'" % _val['units']
                    _msg = "     source field '%s'%s --> WeeWX field '%s'" \
                           % (_val['field_name'], _units_msg, _key)
                    if self.verbose:
                        self.wlog.verboselog(syslog.LOG_INFO, _msg)
                    else:
                        self.wlog.logonly(syslog.LOG_INFO, _msg)
        else:
            # no [[FieldMap]] stanza and no _header_map so raise an error as we
            # don't know what to map
            raise WeeImportMapError("No '%s' field map found in %s."
                                    % (source_type, self.import_config_path))
        return _map

    def mapRawData(self, data, unit_sys=weewx.US):
        """Maps raw data to WeeWX archive record compatible dictionaries.

        Takes an iterable source of raw data observations, maps the fields of
        each row to a list of WeeWX compatible archive records and performs any
        necessary unit conversion.

        Input parameters:

            data: iterable that yields the data records to be processed.

            unit_sys: WeeWX unit system in which the generated records will be
                      provided. Omission will result in US customary (weewx.US)
                      being used.

        Returns a list of dicts of WeeWX compatible archive records.
        """

        # initialise our list of mapped records
        _records = []
        # initialise some rain variables
        _last_ts = None
        _last_rain = None
        # list of fields we have given the user a warning over, prevents us
        # giving multiple warnings for the same field.
        _warned = []
        # step through each row in our data
        for _row in data:
            _rec = {}
            # first off process the fields that require special processing
            # dateTime
            if 'field_name' in self.map['dateTime']:
                # we have a map for dateTime
                try:
                    _raw_dateTime = _row[self.map['dateTime']['field_name']]
                except KeyError:
                    _msg = "Field '%s' not found in source data." % self.map['dateTime']['field_name']
                    raise WeeImportFieldError(_msg)
                # now process the raw date time data
                if _raw_dateTime.isdigit():
                    # Our dateTime is a number, is it a timestamp already?
                    # Try to use it and catch the error if there is one and
                    # raise it higher.
                    try:
                        _rec_dateTime = int(_raw_dateTime)
<<<<<<< HEAD
                    except:
                        raise ValueError("Invalid '%s' field. Cannot convert '%s' to timestamp."
                                         % (self.map['dateTime']['field_name'], _raw_dateTime))
=======
                    except ValueError:
                        _msg = "Invalid '%s' field. Cannot convert '%s' to " \
                               "timestamp." % (self.map['dateTime']['field_name'],
                                               _raw_dateTime)
                        raise ValueError(_msg)
>>>>>>> 9054db7b
                else:
                    # it's a string so try to parse it and catch the error if
                    # there is one and raise it higher
                    try:
                        _datetm = time.strptime(_raw_dateTime,
                                                self.raw_datetime_format)
                        _rec_dateTime = int(time.mktime(_datetm))
<<<<<<< HEAD
                    except:
                        raise ValueError("Invalid '%s' field. Cannot convert '%s' to timestamp."
                                         % (self.map['dateTime']['field_name'], _raw_dateTime))
=======
                    except ValueError:
                        _msg = "Invalid '%s' field. Cannot convert '%s' to " \
                               "timestamp." % (self.map['dateTime']['field_name'],
                                               _raw_dateTime)
                        raise ValueError(_msg)
>>>>>>> 9054db7b
                # if we have a timeframe of concern does our record fall within
                # it
                if (self.first_ts is None and self.last_ts is None) or \
                        self.first_ts <= _rec_dateTime <= self.last_ts:
                    # we have no timeframe or if we do it falls within it so
                    # save the dateTime
                    _rec['dateTime'] = _rec_dateTime
                else:
                    # it is not so skip to the next record
                    continue
            else:
                # there is no mapped field for dateTime so raise an error
                raise ValueError("No mapping for WeeWX field 'dateTime'.")
            # usUnits
            _units = None
            if 'field_name' in self.map['usUnits']:
                # we have a field map for a unit system
                try:
                    # The mapped field is in _row so try to get the raw data.
                    # If its not there then raise an error.
                    _raw_units = int(_row[self.map['usUnits']['field_name']])
                except KeyError:
                    _msg = "Field '%s' not found in source data." % self.map['usUnits']['field_name']
                    raise WeeImportFieldError(_msg)
                # we have a value but is it valid
                if _raw_units in unit_nicknames:
                    # it is valid so use it
                    _units = _raw_units
                else:
                    # the units value is not valid so raise an error
<<<<<<< HEAD
                    raise weewx.UnitError("Invalid unit system '%s'(0x%02x) mapped from data source. "
                                          "Check data source or field mapping."
                                          % (_raw_units, _raw_units))
=======
                    _msg = "Invalid unit system '%s'(0x%02x) mapped from data source. " \
                           "Check data source or field mapping." % (_raw_units,
                                                                    _raw_units)
                    raise weewx.UnitError(_msg)
>>>>>>> 9054db7b
            # interval
            if 'field_name' in self.map['interval']:
                # We have a map for interval so try to get the raw data. If
                # its not there then raise an error.
                try:
                    _tfield = _row[self.map['interval']['field_name']]
<<<<<<< HEAD
                except:
                    raise WeeImportFieldError("Field '%s' not found in source data."
                                              % self.map['interval']['field_name'])
=======
                except KeyError:
                    _msg = "Field '%s' not found in source data." % self.map['interval']['field_name']
                    raise WeeImportFieldError(_msg)
>>>>>>> 9054db7b
                # now process the raw interval data
                if _tfield is not None and _tfield != '':
                    try:
                        interval = int(_tfield)
<<<<<<< HEAD
                    except:
                        raise ValueError(
                            "Invalid '%s' field. Cannot convert '%s' to an integer."
                            % (self.map['interval']['field_name'], _tfield))
                else:
                    # if it happens to be None then raise an error
                    raise ValueError("Invalid value '%s' for mapped field '%s' at timestamp '%s'."
                                     % (_tfield, self.map['interval']['field_name'],
                                        timestamp_to_string(_rec['dateTime'])))
=======
                    except ValueError:
                        _msg = "Invalid '%s' field. Cannot convert '%s' to " \
                               "an integer." % (self.map['interval']['field_name'],
                                                _tfield)
                        raise ValueError(_msg)
                else:
                    # if it happens to be None then raise an error
                    _msg = "Invalid value '%s' for mapped field '%s' at " \
                           "timestamp '%s'." % (_tfield,
                                                self.map['interval']['field_name'],
                                                timestamp_to_string(_rec['dateTime']))
                    raise ValueError(_msg)
>>>>>>> 9054db7b
            else:
                # we have no mapping so try to calculate it
                interval = self.getInterval(_last_ts, _rec['dateTime'])
            _rec['interval'] = interval
            # now step through the rest of the fields in our map and process
            # the fields that don't require special processing
            for _field in self.map:
                # skip those that have had special processing
                if _field in MINIMUM_MAP:
                    continue
                # process everything else
                else:
                    # is our mapped field in the record
                    if self.map[_field]['field_name'] in _row:
                        # Yes it is. Try to get a value for the obs but if we
                        # can't catch the error
                        try:
                            _temp = float(_row[self.map[_field]['field_name']].strip())
                        except TypeError:
                            # perhaps we have a None, so return None for our field
                            _temp = None
                        except ValueError:
                            # most likely have non-numeric, non-None data, in 
                            # this case what we do depends on our 
                            # ignore_invalid_data property
                            if self.ignore_invalid_data:
                                # we ignore the invalid data so set our result 
                                # to None
                                _temp = None
                            else:
                                # we raise the error
<<<<<<< HEAD
                                raise ValueError("%s: cannot convert '%s' to float at timestamp '%s'."
                                                 % (_field, _row[self.map[_field]['field_name']],
                                                    timestamp_to_string(_rec['dateTime'])))

=======
                                _msg = "%s: cannot convert '%s' to float at " \
                                       "timestamp '%s'." % (_field,
                                                            _row[self.map[_field]['field_name']],
                                                            timestamp_to_string(_rec['dateTime']))
                                raise ValueError(_msg)
                        except:
                            # some other error, raise it    
                            raise
>>>>>>> 9054db7b
                        # some fields need some special processing

                        # rain - if our imported 'rain' field is cumulative
                        # (self.rain == 'cumulative') then we need to calculate
                        # the discrete rainfall for this archive period
                        if _field == "rain" and self.rain == "cumulative":
                            _rain = self.getRain(_last_rain, _temp)
                            _last_rain = _temp
                            _temp = _rain

                        # wind - check any wind direction fields are within our
                        # bounds and convert to 0 to 360 range
                        if _field == "windDir" or _field == "windGustDir":
                            if _temp is not None and (self.wind_dir[0] <= _temp <= self.wind_dir[1]):
                                # normalise to 0 to 360
                                _temp %= 360
                            else:
                                # outside our bounds so set to None
                                _temp = None

                        # UV - if there was no UV sensor used to create the
                        # imported data then we need to set the imported value
                        # to None
                        if _field == 'UV' and not self.UV_sensor:
                            _temp = None

                        # solar radiation - if there was no solar radiation
                        # sensor used to create the imported data then we need
                        # to set the imported value to None
                        if _field == 'radiation' and not self.solar_sensor:
                            _temp = None

                        # check and ignore if required temperature and humidity
                        # values of 255.0 and greater
                        if self.ignore_extreme_temp_hum \
                                and self.map[_field]['units'] in ['degree_C', 'degree_F', 'percent'] \
                                and _temp >= 255.0:
                            _temp = None

                        # if no mapped field for a unit system we have to do
                        # field by field unit conversions
                        if _units is None:
                            _temp_vt = ValueTuple(_temp,
                                                  self.map[_field]['units'],
                                                  weewx.units.obs_group_dict[_field])
                            _conv_vt = convertStd(_temp_vt, unit_sys)
                            _rec[_field] = _conv_vt.value
                        else:
                            # we do have a mapped field for a unit system so
                            # save the field in our record and continue, any
                            # unit conversion will be done in bulk later
                            _rec[_field] = _temp
                    else:
                        # No it's not. Set the field in our output to None
                        _rec[_field] = None
                        # now warn the user about this field if we have not
                        # already done so
                        if self.map[_field]['field_name'] not in _warned:
<<<<<<< HEAD
                            self.wlog.printlog(syslog.LOG_INFO,
                                               "Warning: Import field '%s' is mapped to WeeWX field '%s'"
                                               % (self.map[_field]['field_name'], _field))
                            self.wlog.printlog(syslog.LOG_INFO,
                                               "         but the import field could not be found.")
                            self.wlog.printlog(syslog.LOG_INFO,
                                               "         WeeWX field '%s' will be set to 'None'." % _field)
=======
                            _msg = "Warning: Import field '%s' is mapped to WeeWX " \
                                   "field '%s' but the" % (self.map[_field]['field_name'],
                                                   _field)
                            self.wlog.printlog(syslog.LOG_INFO,
                                               _msg,
                                               can_suppress=True)
                            _msg = "         import field '%s' could not be found " \
                                   "in one or more records." % self.map[_field]['field_name']
                            self.wlog.printlog(syslog.LOG_INFO,
                                               _msg,
                                               can_suppress=True)
                            _msg = "         WeeWX field '%s' will be set to 'None' in these records." % _field
                            self.wlog.printlog(syslog.LOG_INFO,
                                               _msg,
                                               can_suppress=True)
>>>>>>> 9054db7b
                            # make sure we do this warning once only
                            _warned.append(self.map[_field]['field_name'])
            # if we have a mapped field for a unit system with a valid value,
            # then all we need do is set 'usUnits', bulk conversion is taken
            # care of by saveToArchive()
            if _units is not None:
                # we have a mapped field for a unit system with a valid value
                _rec['usUnits'] = _units
            else:
                # no mapped field for unit system but we have already converted
                # any necessary fields on a field by field basis so all we need
                # do is set 'usUnits', any bulk conversion will be taken care of
                # by saveToArchive()
                _rec['usUnits'] = unit_sys
            # If interval is being derived from record timestamps our first
            # record will have an interval of None. In this case we wait until
            # we have the second record and then we use the interval between
            # records 1 and 2 as the interval for record 1.
            if len(_records) == 1 and _records[0]['interval'] is None:
                _records[0]['interval'] = _rec['interval']
            _last_ts = _rec['dateTime']
            # this record is done, add it to our list of records to return
            _records.append(_rec)
        # If we have more than 1 unique value for interval in our records it
        # could be a sign of missing data and impact the integrity of our data,
        # so do the check and see if the user wants to continue
        if len(_records) > 0:
            # if we have any records to return do the unique interval check
            # before we return the records
            _start_interval = _records[0]['interval']
            _diff_interval = False
            for _rec in _records:
                if _rec['interval'] != _start_interval:
                    _diff_interval = True
                    break
            if _diff_interval and self.interval_ans != 'y':
                # we had more than one unique value for interval, warn the user
<<<<<<< HEAD
                self.wlog.printlog(syslog.LOG_INFO,
                                   "Warning: Records to be imported contain multiple different 'interval' values.")
                print("         This may mean the imported data is missing some records and it may lead")
                print("         to data integrity issues. If the raw data has a known, fixed interval")
                print("         value setting the relevant 'interval' setting in wee_import config to")
                print("         this value may give a better result.")
=======
                _msg = "Warning: Records to be imported contain multiple " \
                       "different 'interval' values."
                self.wlog.printlog(syslog.LOG_INFO, _msg)
                print "         This may mean the imported data is missing some records and it may lead"
                print "         to data integrity issues. If the raw data has a known, fixed interval"
                print "         value setting the relevant 'interval' setting in wee_import config to"
                print "         this value may give a better result."
>>>>>>> 9054db7b
                while self.interval_ans not in ['y', 'n']:
                    self.interval_ans = input('Are you sure you want to proceed (y/n)? ')
                if self.interval_ans == 'n':
                    # the user chose to abort, but we may have already
                    # processed some records. So log it then raise a SystemExit()
                    if self.dry_run:
                        print("Dry run import aborted by user. %d records were processed." % self.total_rec_proc)
                    else:
                        if self.total_rec_proc > 0:
                            print("Those records with a timestamp already in the archive will not have been")
                            print("imported. As the import was aborted before completion refer to the WeeWX log")
                            print("file to confirm which records were imported.")
                            raise SystemExit('Exiting.')
                        else:
<<<<<<< HEAD
                            print("Import aborted by user. No records saved to archive.")
                        self.wlog.logonly(syslog.LOG_INFO,
                                          "User chose to abort import. "
                                          "%d records were processed. Exiting." % self.total_rec_proc)
=======
                            print "Import aborted by user. No records saved to archive."
                        _msg = "User chose to abort import. %d records were processed. " \
                               "Exiting." % self.total_rec_proc
                        self.wlog.logonly(syslog.LOG_INFO, _msg)
>>>>>>> 9054db7b
                    raise SystemExit('Exiting. Nothing done.')
            self.wlog.verboselog(syslog.LOG_INFO,
                                 "Mapped %d records." % len(_records))
            # the user wants to continue or we have only one unique value for
            # interval so return the records
            return _records
        else:
            self.wlog.verboselog(syslog.LOG_INFO, "Mapped 0 records.")
            # we have no records to return so return None
            return None

    def getInterval(self, last_ts, current_ts):
        """Determine an interval value for a record.

        The interval field can be determined in one of the following ways:

        -   Derived from the raw data. The interval is calculated as the
            difference between the timestamps of consecutive records rounded to
            the nearest minute. In this case interval can change between
            records if the records are not evenly spaced in time or if there
            are missing records. This method is the default and is used when
            the interval parameter in wee_import.conf is 'derive'.

        -   Read from weewx.conf. The interval value is read from the
            archive_interval parameter in [StdArchive] in weewx.conf. In this
            case interval may or may not be the same as the difference in time
            between consecutive records. This method may be of use when the
            import source has a known interval but may be missing a number of
            records which makes deriving the interval from the imported data
            problematic. This method is used when the interval parameter in
            wee_import.conf is 'conf'.

        Input parameters:

            last_ts. timestamp of the previous record.
            current_rain. timestamp of the current record.

        Returns the interval (in minutes) for the current record.
        """

        # did we have a number specified in wee_import.conf, if so use that
        try:
            return float(self.interval)
        except ValueError:
            pass
        # how are we getting interval
        if self.interval.lower() == 'conf':
            # get interval from weewx.conf
            return to_int(float(self.config_dict['StdArchive'].get('archive_interval')) / 60.0)
        elif self.interval.lower() == 'derive':
            # get interval from the timestamps of consecutive records
            try:
                _interval = int((current_ts - last_ts) / 60.0)
                # but if _interval < 0 our records are not in date time order
                if _interval < 0:
                    # so raise an error
                    self.wlog.printlog(syslog.LOG_INFO,
                                       "Cannot derive 'interval' for record timestamp: %s."
                                       % timestamp_to_string(current_ts))
                    raise ValueError("Raw data is not in ascending date time order.")
            except TypeError:
                _interval = None
            return _interval
        else:
            # we don't know what to do so raise an error
            raise ValueError("Cannot derive 'interval'. Unknown 'interval' setting in %s."
                             % self.import_config_path)

    @staticmethod
    def getRain(last_rain, current_rain):
        """Determine the rainfall in a period from two cumulative rainfall
            values.

        If the data source provides rainfall as a cumulative value then the
        rainfall in a period is the simple difference between the two values.
        But we need to take into account some special cases:

        No last_rain value. Will occur for very first record or maybe in an
                            error condition. Need to return 0.0.
        last_rain > current_rain. Occurs when rain counter was reset (maybe
                                  daily or some other period). Need to return
                                  current_rain.

        Input parameters:

            last_rain. Previous rainfall total.
            current_rain. Current rainfall total.

        Returns the rainfall in the period.
        """

        if last_rain is not None:
            # we have a value for the previous period
            if current_rain >= last_rain:
                # just return the difference
                return current_rain - last_rain
            else:
                # we are at at a cumulative reset point so we just want
                # current_rain
                return current_rain
        else:
            # we have no previous rain value so return zero
            return 0.0

    def qc(self, data_dict, data_type):
        """ Apply weewx.conf QC to a record.

        If qc option is set in the import config file then apply any StdQC
        min/max checks specified in weewx.conf.

        Input parameters:

            data_dict: A WeeWX compatible archive record.

        Returns nothing. data_dict is modified directly with obs outside of QC
        limits set to None.
        """

        if self.apply_qc:
            self.import_QC.apply_qc(data_dict, data_type=data_type)

    def calcMissing(self, record):
        """ Add missing observations to a record.

        If calc_missing option is True in the import config file then add any
        missing derived observations (ie observation is missing or None) to the
        imported record. The WeeWX WxCalculate class is used to add any missing
        observations.

        Input parameters:

            record: A WeeWX compatible archive record.

        Returns a WeeWX compatible archive record that includes any derived
        observations that were previously missing/None.
        """

        if self.calc_missing:
            self.wxcalculate.do_calculations(record, 'archive')
        return record

    def saveToArchive(self, archive, records):
        """ Save records to the WeeWX archive.

        Supports saving one or more records to archive. Each collection of
        records is processed and saved to archive in transactions of
        self.tranche records at a time.

        if the import config file qc option was set quality checks on the
        imported record are performed using the WeeWX StdQC configuration from
        weewx.conf. Any missing derived observations are then added to the
        archive record using the WeeWX WXCalculate class if the import config
        file calc_missing option was set. WeeWX API addRecord() method is used
        to add archive records.

        If --dry-run was set then every aspect of the import is carried out but
        nothing is saved to archive. If --dry-run was not set then the user is
        requested to confirm the import before any records are saved to archive.

        Input parameters:

            archive: database manager object for the WeeWX archive.

            records: iterable that provides WeeWX compatible archive records
                     (in dict form) to be written to archive
        """

<<<<<<< HEAD
        if self.first_period:
            # collect the time for some stats reporting later
            self.t1 = time.time()
            # it's convenient to give this message now
            if self.dry_run:
                print('Starting dry run import ...')
            else:
                print('Starting import ...')
=======
>>>>>>> 9054db7b
        # do we have any records?
        if records and len(records) > 0:
            # if this is the first period then give a little summary about what
            # records we have
<<<<<<< HEAD
            if self.first_period:
                if self.last_period:
                    # there is only 1 period, so we can count them
                    print("%s records identified for import." % len(records))
                else:
                    # there are more periods so say so
                    print("Records covering multiple periods have been identified for import.")
=======
            # TODO. Check that a single period shows correct and consistent console output
            if self.first_period and self.last_period:
                # there is only 1 period, so we can count them
                print "%s records identified for import." % len(records)
>>>>>>> 9054db7b
            # we do, confirm the user actually wants to save them
            while self.ans not in ['y', 'n'] and not self.dry_run:
                print("Proceeding will save all imported records in the WeeWX archive.")
                self.ans = input("Are you sure you want to proceed (y/n)? ")
            if self.ans == 'y' or self.dry_run:
                # we are going to save them
                # reset record counter
                nrecs = 0
                # initialise our list of records for this tranche
                _tranche = []
                # initialise a set for use in our dry run, this lets us
                # give some better stats on records imported
                unique_set = set()
<<<<<<< HEAD
                # if we are importing multiple periods of data then tell the
                # user what period we are up to
                if not (self.first_period and self.last_period):
                    print("Period %d ..." % self.period_no)
=======
>>>>>>> 9054db7b
                # step through each record in this period
                for _rec in records:
                    # convert our record
                    _conv_rec = to_std_system(_rec, self.archive_unit_sys)
                    # perform any any required QC checks
                    self.qc(_conv_rec, 'Archive')
                    # now add any derived obs that we can to our record
                    _final_rec = self.calcMissing(_rec)
                    # add the record to our tranche and increment our count
                    _tranche.append(_final_rec)
                    nrecs += 1
                    # if we have a full tranche then save to archive and reset
                    # the tranche
                    if len(_tranche) >= self.tranche:
                        # add the record only if it is not a dry run
                        if not self.dry_run:
                            # add the record only if it is not a dry run
                            archive.addRecord(_tranche)
                        # add our the dateTime for each record in our tranche
                        # to the dry run set
                        for _trec in _tranche:
                            unique_set.add(_trec['dateTime'])
                        # tell the user what we have done
<<<<<<< HEAD
                        print("Records processed: %d; "
                              "Unique records: %d; Last timestamp: %s\r"
                              % (nrecs, len(unique_set), timestamp_to_string(_final_rec['dateTime'])),
                              end=' ', file=sys.stdout)
=======
                        _msg = "Unique records processed: %d; Last timestamp: %s\r" % (nrecs,
                                                                                       timestamp_to_string(_final_rec['dateTime']))
                        print >> sys.stdout, _msg,
>>>>>>> 9054db7b
                        sys.stdout.flush()
                        _tranche = []
                # we have processed all records but do we have any records left
                # in the tranche?
                if len(_tranche) > 0:
                    # we do so process them
                    if not self.dry_run:
                        # add the record only if it is not a dry run
                        archive.addRecord(_tranche)
                    # add our the dateTime for each record in our tranche to
                    # the dry run set
                    for _trec in _tranche:
                        unique_set.add(_trec['dateTime'])
                    # tell the user what we have done
<<<<<<< HEAD
                    print("Records processed: %d; "
                          "Unique records: %d; Last timestamp: %s\r"
                          % (nrecs, len(unique_set), timestamp_to_string(_final_rec['dateTime'])),
                          end=' ', file=sys.stdout)
                print()
=======
                    _msg = "Unique records processed: %d; Last timestamp: %s\r" % (nrecs,
                                                                                   timestamp_to_string(_final_rec['dateTime']))
                    print >> sys.stdout, _msg,
                print
>>>>>>> 9054db7b
                sys.stdout.flush()
                # update our counts
                self.total_rec_proc += nrecs
                self.total_unique_rec += len(unique_set)
                # mention any duplicates we encountered
                num_duplicates = len(self.period_duplicates)
                self.total_duplicate_rec += num_duplicates
                if num_duplicates > 0:
                    if num_duplicates == 1:
                        _msg = "    1 duplicate record was identified in period %d:" % self.period_no
                    else:
                        _msg = "    %d duplicate records were identified in period %d:" % (num_duplicates,
                                                                                           self.period_no)
                    self.wlog.printlog(syslog.LOG_INFO, _msg, can_suppress=True)
                    for ts in sorted(self.period_duplicates):
                        _msg = "        %s" % timestamp_to_string(ts)
                        self.wlog.printlog(syslog.LOG_INFO, _msg,
                                           can_suppress=True)
                    # add the period duplicates to the overall duplicates
                    self.duplicates |= self.period_duplicates
                    # reset the period duplicates
                    self.period_duplicates = set()
            elif self.ans == 'n':
                # user does not want to import so display a message and then
                # ask to exit
                self.wlog.printlog(syslog.LOG_INFO,
                                   'User chose not to import records. Exiting. Nothing done.')
                raise SystemExit('Exiting. Nothing done.')
        else:
            # we have no records to import, advise the user but what we say
            # will depend if there are any more periods to import
            if self.first_period and self.last_period:
                # there was only 1 period
                print('No records identified for import.')
            else:
                # multiple periods
                print('Period %d - no records identified for import.' % self.period_no)
        # if we have finished record the time taken for our summary
        if self.last_period:
            self.tdiff = time.time() - self.t1


# ============================================================================
#                              class WeeImportLog
# ============================================================================


class WeeImportLog(object):
    """Class to handle wee_import logging.

    This class provides a wrapper around the python syslog module to handle
    wee_import logging requirements. The --log=- command line option disables
    log output otherwise log output is sent to the same log used by WeeWX.
    """

    def __init__(self, opt_logging, opt_verbose, opt_suppress, opt_dry_run):
        """Initialise our log environment."""

        # first check if we are turning off log to file or not
        if opt_logging:
            log_bool = opt_logging.strip() == '-'
        else:
            log_bool = False
        # Flag to indicate whether we are logging to file or not. Log to file
        # every time except when logging is explicitly turned off on the
        # command line or its a dry run.
        self.log = not (opt_dry_run or log_bool)
        # if we are logging then setup our syslog environment
        # if --verbose we log up to syslog.LOG_DEBUG
        # otherwise just log up to syslog.LOG_INFO
        if self.log:
            syslog.openlog(logoption=syslog.LOG_PID | syslog.LOG_CONS)
            if opt_verbose:
                syslog.setlogmask(syslog.LOG_UPTO(syslog.LOG_DEBUG))
            else:
                syslog.setlogmask(syslog.LOG_UPTO(syslog.LOG_INFO))
        # logging by other modules (eg WxCalculate) does not use WeeImportLog
        # but we can disable most logging by raising the log priority if its a
        # dry run
        if opt_dry_run:
            syslog.setlogmask(syslog.LOG_UPTO(syslog.LOG_CRIT))
        # keep opt_verbose for later
        self.verbose = opt_verbose
        self.suppress = opt_suppress

    def logonly(self, level, message):
        """Log to file only."""

        # are we logging ?
        if self.log:
            # add a little preamble to say this is wee_import
            _message = 'wee_import: ' + message
            syslog.syslog(level, _message)

    def printlog(self, level, message, can_suppress=False):
        """Print to screen and log to file."""

<<<<<<< HEAD
        print(message)
=======
        if not(can_suppress and self.suppress):
            print message
>>>>>>> 9054db7b
        self.logonly(level, message)

    def verboselog(self, level, message):
        """Print to screen if --verbose and log to file always."""

        if self.verbose:
            print(message)
            self.logonly(level, message)


# ============================================================================
#                             Utility functions
# ============================================================================


def get_binding(config_dict):
    """Get the binding for the WeeWX database."""

    # Extract our binding from the StdArchive section of the config file. If
    # it's missing, return None.
    if 'StdArchive' in config_dict:
        db_binding_wx = config_dict['StdArchive'].get('data_binding',
                                                      'wx_binding')
    else:
        db_binding_wx = None
    return db_binding_wx<|MERGE_RESOLUTION|>--- conflicted
+++ resolved
@@ -1,5 +1,5 @@
 #
-#    Copyright (c) 2009-2019 Tom Keffer <tkeffer@gmail.com> and
+#    Copyright (c) 2009-2016 Tom Keffer <tkeffer@gmail.com> and
 #                            Gary Roderick
 #
 #    See the file LICENSE.txt for your full rights.
@@ -9,11 +9,11 @@
 into WeeWX.
 """
 
-# Python imports
-from __future__ import absolute_import
 from __future__ import with_statement
 from __future__ import print_function
-
+from __future__ import absolute_import
+
+# Python imports
 import datetime
 import re
 import sys
@@ -133,7 +133,7 @@
         # interval, default to 'derive'
         self.interval = import_config_dict.get('interval', 'derive')
         # do we ignore invalid data, default to True
-        self.ignore_invalid_data = tobool(import_config_dict.get('ignore_invalid_data',
+        self.ignore_invalid_data = tobool(import_config_dict.get('ignore_invalid_data', 
                                                                  True))
         # tranche, default to 250
         self.tranche = to_int(import_config_dict.get('tranche', 250))
@@ -164,12 +164,8 @@
         if self.dbm.std_unit_system is None:
             # we have a fresh archive (ie no records) so cannot deduce
             # the unit system in use, so go to our config_dict
-<<<<<<< HEAD
-            self.archive_unit_sys = unit_constants[self.config_dict['StdConvert'].get('target_unit', 'US')]
-=======
             self.archive_unit_sys = unit_constants[self.config_dict['StdConvert'].get('target_unit',
                                                                                       'US')]
->>>>>>> 9054db7b
         else:
             # get our unit system from the archive db
             self.archive_unit_sys = self.dbm.std_unit_system
@@ -217,7 +213,8 @@
             except ValueError:
                 # Could not convert --date. If we have a --date it must be
                 # valid otherwise we can't continue so raise it.
-                raise WeeImportOptionError("Invalid --date option specified.")
+                _msg = "Invalid --date option specified."
+                raise WeeImportOptionError(_msg)
             else:
                 # we have a valid date so do soem date arithmetic
                 _last_dt = _first_dt + datetime.timedelta(days=1)
@@ -235,10 +232,12 @@
                 _from_ts = time.mktime(_from_dt.timetuple())
             except TypeError:
                 # --from not specified we can't continue so raise it
-                raise WeeImportOptionError("Missing --from option. Both --from and --to must be specified.")
+                _msg = "Missing --from option. Both --from and --to must be specified."
+                raise WeeImportOptionError(_msg)
             except ValueError:
                 # could not convert --from, we can't continue so raise it
-                raise WeeImportOptionError("Invalid --from option.")
+                _msg = "Invalid --from option."
+                raise WeeImportOptionError(_msg)
             # try --to
             try:
                 if 'T' in options.date_to:
@@ -250,15 +249,18 @@
                 _to_ts = time.mktime(_to_dt.timetuple())
             except TypeError:
                 # --to not specified , we can't continue so raise it
-                raise WeeImportOptionError("Missing --to option. Both --from and --to must be specified.")
+                _msg = "Missing --to option. Both --from and --to must be specified."
+                raise WeeImportOptionError(_msg)
             except ValueError:
                 # could not convert --to, we can't continue so raise it
-                raise WeeImportOptionError("Invalid --to option.")
+                _msg = "Invalid --to option."
+                raise WeeImportOptionError(_msg)
             # If we made it here we have a _from_ts and _to_ts. Do a simple
             # error check first.
             if _from_ts > _to_ts:
                 # from is later than to, raise it
-                raise WeeImportOptionError("--from value is later than --to value.")
+                _msg = "--from value is later than --to value."
+                raise WeeImportOptionError(_msg)
             self.first_ts = _from_ts
             self.last_ts = _to_ts
         else:
@@ -314,15 +316,15 @@
         except KeyError:
             # we have no source parameter so check if we have a single source
             # config stanza, if we do then proceed using that
-            _source_keys = [s for s in SUPPORTED_SOURCES if s in import_config_dict]
+            _source_keys = [s for s in SUPPORTED_SOURCES if s in import_config_dict.keys]
             if len(_source_keys) == 1:
                 # we have a single source config stanza so use that
                 source = _source_keys[0]
             else:
                 # there is no source parameter and we do not have a single
                 # source config stanza so raise an error
-                raise weewx.UnsupportedFeature("Invalid 'source' parameter or no 'source' "
-                                               "parameter specified in %s" % import_config_path)
+                _msg = "Invalid 'source' parameter or no 'source' parameter specified in %s" % import_config_path
+                raise weewx.UnsupportedFeature(_msg)
         # if we made it this far we have all we need to create an object
         module_class = '.'.join(['weeimport',
                                  source.lower() + 'import',
@@ -352,47 +354,44 @@
                 self.t1 = time.time()
                 # it's convenient to give this message now
                 if self.dry_run:
-                    print 'Starting dry run import ...'
+                    print('Starting dry run import ...')
                 else:
-                    print 'Starting import ...'
+                    print('Starting import ...')
 
             if self.first_period and not self.last_period:
                 # there are more periods so say so
-                print "Records covering multiple periods have been identified for import."
+                print("Records covering multiple periods have been identified for import.")
 
             # step through our periods of records until we reach the end. A
             # 'period' of records may comprise the contents of a file, a day
             # of WU obs or a month of Cumulus obs
             for period in self.period_generator():
-<<<<<<< HEAD
-=======
 
                 # if we are importing multiple periods of data then tell the
                 # user what period we are up to
                 if not (self.first_period and self.last_period):
-                    print "Period %d ..." % self.period_no
-
->>>>>>> 9054db7b
+                    print("Period %d ..." % self.period_no)
+
                 # get the raw data
-                self.wlog.verboselog(syslog.LOG_INFO,
-                                     'Obtaining raw import data for period %d...' % self.period_no)
+                _msg = 'Obtaining raw import data for period %d...' % self.period_no
+                self.wlog.verboselog(syslog.LOG_INFO, _msg)
                 _raw_data = self.getRawData(period)
-                self.wlog.verboselog(syslog.LOG_INFO,
-                                     'Raw import data read successfully for period %d.' % self.period_no)
+                _msg = 'Raw import data read successfully for period %d.' % self.period_no
+                self.wlog.verboselog(syslog.LOG_INFO, _msg)
 
                 # map the raw data to a WeeWX archive compatible dictionary
-                self.wlog.verboselog(syslog.LOG_INFO,
-                                     'Mapping raw import data for period %d...' % self.period_no)
+                _msg = 'Mapping raw import data for period %d...' % self.period_no
+                self.wlog.verboselog(syslog.LOG_INFO, _msg)
                 _mapped_data = self.mapRawData(_raw_data, self.archive_unit_sys)
-                self.wlog.verboselog(syslog.LOG_INFO,
-                                     'Raw import data mapped successfully for period %d.' % self.period_no)
+                _msg = 'Raw import data mapped successfully for period %d.' % self.period_no
+                self.wlog.verboselog(syslog.LOG_INFO, _msg)
 
                 # save the mapped data to archive
-                self.wlog.verboselog(syslog.LOG_INFO,
-                                     'Saving mapped data to archive for period %d...' % self.period_no)
+                _msg = 'Saving mapped data to archive for period %d...' % self.period_no
+                self.wlog.verboselog(syslog.LOG_INFO, _msg)
                 self.saveToArchive(archive, _mapped_data)
-                self.wlog.verboselog(syslog.LOG_INFO,
-                                     'Mapped data saved to archive successfully for period %d.' % self.period_no)
+                _msg = 'Mapped data saved to archive successfully for period %d.' % self.period_no
+                self.wlog.verboselog(syslog.LOG_INFO, _msg)
 
                 # increment our period counter
                 self.period_no += 1
@@ -401,27 +400,13 @@
             # whether we imported and records or not.
             if self.total_rec_proc == 0:
                 # nothing imported so say so
-                self.wlog.printlog(syslog.LOG_INFO,
-                                   'No records were identified for import. Exiting. Nothing done.')
+                _msg = 'No records were identified for import. Exiting. Nothing done.'
+                self.wlog.printlog(syslog.LOG_INFO, _msg)
             else:
                 # we imported something
                 total_rec = self.total_rec_proc + self.total_duplicate_rec
                 if self.dry_run:
                     # but it was a dry run
-<<<<<<< HEAD
-                    self.wlog.printlog(syslog.LOG_INFO,
-                                       "Finished dry run import. %d records were processed and "
-                                       "%d unique records would have been imported."
-                                       % (self.total_rec_proc, self.total_unique_rec))
-                else:
-                    # something should have been saved to database
-                    self.wlog.printlog(syslog.LOG_INFO,
-                                       "Finished import. %d raw records resulted in "
-                                       "%d unique records being processed in %.2f seconds."
-                                       % (self.total_rec_proc, self.total_unique_rec, self.tdiff))
-                    print("Those records with a timestamp already in the archive will not have been")
-                    print("imported. Confirm successful import in the WeeWX log file.")
-=======
                     self.wlog.printlog(syslog.LOG_INFO, "Finished dry run import")
                     _msg = "%d records were processed and %d unique records would "\
                            "have been imported." % (total_rec,
@@ -447,9 +432,8 @@
                     elif self.total_duplicate_rec == 1:
                         self.wlog.printlog(syslog.LOG_INFO,
                                            "1 duplicate record was ignored.")
-                    print "Those records with a timestamp already in the archive will not have been"
-                    print "imported. Confirm successful import in the WeeWX log file."
->>>>>>> 9054db7b
+                    print("Those records with a timestamp already in the archive will not have been")
+                    print("imported. Confirm successful import in the WeeWX log file.")
 
     def parseMap(self, source_type, source, import_config_dict):
         """Produce a source field-to-WeeWX archive field map.
@@ -513,7 +497,7 @@
                 # pick a record and extract its keys but some records may have
                 # different keys to others. Use sets and a generator
                 # comprehension.
-                _field_names = set().union(*(d.keys() for d in source))
+                _field_names = set().union(*(list(d.keys()) for d in source))
             # now iterate over the field names
             for _key in _field_names:
                 # if we know about the field name add it to our map
@@ -564,11 +548,7 @@
             if 'usUnits' not in _map:
                 # no unit system mapping do we have units specified for
                 # each individual field
-<<<<<<< HEAD
                 for _key, _val in six.iteritems(_map):
-=======
-                for _key, _val in _map.iteritems():
->>>>>>> 9054db7b
                     # we don't need to check dateTime and usUnits
                     if _key not in ['dateTime', 'usUnits']:
                         if 'units' in _val:
@@ -601,8 +581,9 @@
                     _units_msg = ""
                     if 'units' in _val:
                         _units_msg = " in units '%s'" % _val['units']
-                    _msg = "     source field '%s'%s --> WeeWX field '%s'" \
-                           % (_val['field_name'], _units_msg, _key)
+                    _msg = "     source field '%s'%s --> WeeWX field '%s'" % (_val['field_name'],
+                                                                              _units_msg,
+                                                                              _key)
                     if self.verbose:
                         self.wlog.verboselog(syslog.LOG_INFO, _msg)
                     else:
@@ -610,8 +591,9 @@
         else:
             # no [[FieldMap]] stanza and no _header_map so raise an error as we
             # don't know what to map
-            raise WeeImportMapError("No '%s' field map found in %s."
-                                    % (source_type, self.import_config_path))
+            _msg = "No '%s' field map found in %s." % (source_type,
+                                                       self.import_config_path)
+            raise WeeImportMapError(_msg)
         return _map
 
     def mapRawData(self, data, unit_sys=weewx.US):
@@ -659,17 +641,11 @@
                     # raise it higher.
                     try:
                         _rec_dateTime = int(_raw_dateTime)
-<<<<<<< HEAD
-                    except:
-                        raise ValueError("Invalid '%s' field. Cannot convert '%s' to timestamp."
-                                         % (self.map['dateTime']['field_name'], _raw_dateTime))
-=======
                     except ValueError:
                         _msg = "Invalid '%s' field. Cannot convert '%s' to " \
                                "timestamp." % (self.map['dateTime']['field_name'],
                                                _raw_dateTime)
                         raise ValueError(_msg)
->>>>>>> 9054db7b
                 else:
                     # it's a string so try to parse it and catch the error if
                     # there is one and raise it higher
@@ -677,17 +653,11 @@
                         _datetm = time.strptime(_raw_dateTime,
                                                 self.raw_datetime_format)
                         _rec_dateTime = int(time.mktime(_datetm))
-<<<<<<< HEAD
-                    except:
-                        raise ValueError("Invalid '%s' field. Cannot convert '%s' to timestamp."
-                                         % (self.map['dateTime']['field_name'], _raw_dateTime))
-=======
                     except ValueError:
                         _msg = "Invalid '%s' field. Cannot convert '%s' to " \
                                "timestamp." % (self.map['dateTime']['field_name'],
                                                _raw_dateTime)
                         raise ValueError(_msg)
->>>>>>> 9054db7b
                 # if we have a timeframe of concern does our record fall within
                 # it
                 if (self.first_ts is None and self.last_ts is None) or \
@@ -718,46 +688,23 @@
                     _units = _raw_units
                 else:
                     # the units value is not valid so raise an error
-<<<<<<< HEAD
-                    raise weewx.UnitError("Invalid unit system '%s'(0x%02x) mapped from data source. "
-                                          "Check data source or field mapping."
-                                          % (_raw_units, _raw_units))
-=======
                     _msg = "Invalid unit system '%s'(0x%02x) mapped from data source. " \
                            "Check data source or field mapping." % (_raw_units,
                                                                     _raw_units)
                     raise weewx.UnitError(_msg)
->>>>>>> 9054db7b
             # interval
             if 'field_name' in self.map['interval']:
                 # We have a map for interval so try to get the raw data. If
                 # its not there then raise an error.
                 try:
                     _tfield = _row[self.map['interval']['field_name']]
-<<<<<<< HEAD
-                except:
-                    raise WeeImportFieldError("Field '%s' not found in source data."
-                                              % self.map['interval']['field_name'])
-=======
                 except KeyError:
                     _msg = "Field '%s' not found in source data." % self.map['interval']['field_name']
                     raise WeeImportFieldError(_msg)
->>>>>>> 9054db7b
                 # now process the raw interval data
                 if _tfield is not None and _tfield != '':
                     try:
                         interval = int(_tfield)
-<<<<<<< HEAD
-                    except:
-                        raise ValueError(
-                            "Invalid '%s' field. Cannot convert '%s' to an integer."
-                            % (self.map['interval']['field_name'], _tfield))
-                else:
-                    # if it happens to be None then raise an error
-                    raise ValueError("Invalid value '%s' for mapped field '%s' at timestamp '%s'."
-                                     % (_tfield, self.map['interval']['field_name'],
-                                        timestamp_to_string(_rec['dateTime'])))
-=======
                     except ValueError:
                         _msg = "Invalid '%s' field. Cannot convert '%s' to " \
                                "an integer." % (self.map['interval']['field_name'],
@@ -770,7 +717,6 @@
                                                 self.map['interval']['field_name'],
                                                 timestamp_to_string(_rec['dateTime']))
                     raise ValueError(_msg)
->>>>>>> 9054db7b
             else:
                 # we have no mapping so try to calculate it
                 interval = self.getInterval(_last_ts, _rec['dateTime'])
@@ -802,21 +748,11 @@
                                 _temp = None
                             else:
                                 # we raise the error
-<<<<<<< HEAD
-                                raise ValueError("%s: cannot convert '%s' to float at timestamp '%s'."
-                                                 % (_field, _row[self.map[_field]['field_name']],
-                                                    timestamp_to_string(_rec['dateTime'])))
-
-=======
                                 _msg = "%s: cannot convert '%s' to float at " \
                                        "timestamp '%s'." % (_field,
                                                             _row[self.map[_field]['field_name']],
                                                             timestamp_to_string(_rec['dateTime']))
                                 raise ValueError(_msg)
-                        except:
-                            # some other error, raise it    
-                            raise
->>>>>>> 9054db7b
                         # some fields need some special processing
 
                         # rain - if our imported 'rain' field is cumulative
@@ -875,15 +811,6 @@
                         # now warn the user about this field if we have not
                         # already done so
                         if self.map[_field]['field_name'] not in _warned:
-<<<<<<< HEAD
-                            self.wlog.printlog(syslog.LOG_INFO,
-                                               "Warning: Import field '%s' is mapped to WeeWX field '%s'"
-                                               % (self.map[_field]['field_name'], _field))
-                            self.wlog.printlog(syslog.LOG_INFO,
-                                               "         but the import field could not be found.")
-                            self.wlog.printlog(syslog.LOG_INFO,
-                                               "         WeeWX field '%s' will be set to 'None'." % _field)
-=======
                             _msg = "Warning: Import field '%s' is mapped to WeeWX " \
                                    "field '%s' but the" % (self.map[_field]['field_name'],
                                                    _field)
@@ -899,7 +826,6 @@
                             self.wlog.printlog(syslog.LOG_INFO,
                                                _msg,
                                                can_suppress=True)
->>>>>>> 9054db7b
                             # make sure we do this warning once only
                             _warned.append(self.map[_field]['field_name'])
             # if we have a mapped field for a unit system with a valid value,
@@ -937,22 +863,13 @@
                     break
             if _diff_interval and self.interval_ans != 'y':
                 # we had more than one unique value for interval, warn the user
-<<<<<<< HEAD
-                self.wlog.printlog(syslog.LOG_INFO,
-                                   "Warning: Records to be imported contain multiple different 'interval' values.")
+                _msg = "Warning: Records to be imported contain multiple " \
+                       "different 'interval' values."
+                self.wlog.printlog(syslog.LOG_INFO, _msg)
                 print("         This may mean the imported data is missing some records and it may lead")
                 print("         to data integrity issues. If the raw data has a known, fixed interval")
                 print("         value setting the relevant 'interval' setting in wee_import config to")
                 print("         this value may give a better result.")
-=======
-                _msg = "Warning: Records to be imported contain multiple " \
-                       "different 'interval' values."
-                self.wlog.printlog(syslog.LOG_INFO, _msg)
-                print "         This may mean the imported data is missing some records and it may lead"
-                print "         to data integrity issues. If the raw data has a known, fixed interval"
-                print "         value setting the relevant 'interval' setting in wee_import config to"
-                print "         this value may give a better result."
->>>>>>> 9054db7b
                 while self.interval_ans not in ['y', 'n']:
                     self.interval_ans = input('Are you sure you want to proceed (y/n)? ')
                 if self.interval_ans == 'n':
@@ -967,17 +884,10 @@
                             print("file to confirm which records were imported.")
                             raise SystemExit('Exiting.')
                         else:
-<<<<<<< HEAD
                             print("Import aborted by user. No records saved to archive.")
-                        self.wlog.logonly(syslog.LOG_INFO,
-                                          "User chose to abort import. "
-                                          "%d records were processed. Exiting." % self.total_rec_proc)
-=======
-                            print "Import aborted by user. No records saved to archive."
                         _msg = "User chose to abort import. %d records were processed. " \
                                "Exiting." % self.total_rec_proc
                         self.wlog.logonly(syslog.LOG_INFO, _msg)
->>>>>>> 9054db7b
                     raise SystemExit('Exiting. Nothing done.')
             self.wlog.verboselog(syslog.LOG_INFO,
                                  "Mapped %d records." % len(_records))
@@ -1034,17 +944,17 @@
                 # but if _interval < 0 our records are not in date time order
                 if _interval < 0:
                     # so raise an error
-                    self.wlog.printlog(syslog.LOG_INFO,
-                                       "Cannot derive 'interval' for record timestamp: %s."
-                                       % timestamp_to_string(current_ts))
-                    raise ValueError("Raw data is not in ascending date time order.")
+                    _msg = "Cannot derive 'interval' for record timestamp: %s." % timestamp_to_string(current_ts)
+                    self.wlog.printlog(syslog.LOG_INFO, _msg)
+                    raise ValueError(
+                        "Raw data is not in ascending date time order.")
             except TypeError:
                 _interval = None
             return _interval
         else:
             # we don't know what to do so raise an error
-            raise ValueError("Cannot derive 'interval'. Unknown 'interval' setting in %s."
-                             % self.import_config_path)
+            raise ValueError(
+                "Cannot derive 'interval'. Unknown 'interval' setting in %s." % self.import_config_path)
 
     @staticmethod
     def getRain(last_rain, current_rain):
@@ -1145,35 +1055,14 @@
                      (in dict form) to be written to archive
         """
 
-<<<<<<< HEAD
-        if self.first_period:
-            # collect the time for some stats reporting later
-            self.t1 = time.time()
-            # it's convenient to give this message now
-            if self.dry_run:
-                print('Starting dry run import ...')
-            else:
-                print('Starting import ...')
-=======
->>>>>>> 9054db7b
         # do we have any records?
         if records and len(records) > 0:
             # if this is the first period then give a little summary about what
             # records we have
-<<<<<<< HEAD
-            if self.first_period:
-                if self.last_period:
-                    # there is only 1 period, so we can count them
-                    print("%s records identified for import." % len(records))
-                else:
-                    # there are more periods so say so
-                    print("Records covering multiple periods have been identified for import.")
-=======
             # TODO. Check that a single period shows correct and consistent console output
             if self.first_period and self.last_period:
                 # there is only 1 period, so we can count them
-                print "%s records identified for import." % len(records)
->>>>>>> 9054db7b
+                print("%s records identified for import." % len(records))
             # we do, confirm the user actually wants to save them
             while self.ans not in ['y', 'n'] and not self.dry_run:
                 print("Proceeding will save all imported records in the WeeWX archive.")
@@ -1187,13 +1076,6 @@
                 # initialise a set for use in our dry run, this lets us
                 # give some better stats on records imported
                 unique_set = set()
-<<<<<<< HEAD
-                # if we are importing multiple periods of data then tell the
-                # user what period we are up to
-                if not (self.first_period and self.last_period):
-                    print("Period %d ..." % self.period_no)
-=======
->>>>>>> 9054db7b
                 # step through each record in this period
                 for _rec in records:
                     # convert our record
@@ -1217,16 +1099,9 @@
                         for _trec in _tranche:
                             unique_set.add(_trec['dateTime'])
                         # tell the user what we have done
-<<<<<<< HEAD
-                        print("Records processed: %d; "
-                              "Unique records: %d; Last timestamp: %s\r"
-                              % (nrecs, len(unique_set), timestamp_to_string(_final_rec['dateTime'])),
-                              end=' ', file=sys.stdout)
-=======
                         _msg = "Unique records processed: %d; Last timestamp: %s\r" % (nrecs,
                                                                                        timestamp_to_string(_final_rec['dateTime']))
-                        print >> sys.stdout, _msg,
->>>>>>> 9054db7b
+                        print(_msg, end=' ', file=sys.stdout)
                         sys.stdout.flush()
                         _tranche = []
                 # we have processed all records but do we have any records left
@@ -1241,18 +1116,10 @@
                     for _trec in _tranche:
                         unique_set.add(_trec['dateTime'])
                     # tell the user what we have done
-<<<<<<< HEAD
-                    print("Records processed: %d; "
-                          "Unique records: %d; Last timestamp: %s\r"
-                          % (nrecs, len(unique_set), timestamp_to_string(_final_rec['dateTime'])),
-                          end=' ', file=sys.stdout)
-                print()
-=======
                     _msg = "Unique records processed: %d; Last timestamp: %s\r" % (nrecs,
                                                                                    timestamp_to_string(_final_rec['dateTime']))
-                    print >> sys.stdout, _msg,
-                print
->>>>>>> 9054db7b
+                    print(_msg, end=' ', file=sys.stdout)
+                print()
                 sys.stdout.flush()
                 # update our counts
                 self.total_rec_proc += nrecs
@@ -1286,10 +1153,11 @@
             # will depend if there are any more periods to import
             if self.first_period and self.last_period:
                 # there was only 1 period
-                print('No records identified for import.')
+                _msg = 'No records identified for import.'
             else:
                 # multiple periods
-                print('Period %d - no records identified for import.' % self.period_no)
+                _msg = 'Period %d - no records identified for import.' % self.period_no
+            print(_msg)
         # if we have finished record the time taken for our summary
         if self.last_period:
             self.tdiff = time.time() - self.t1
@@ -1350,12 +1218,8 @@
     def printlog(self, level, message, can_suppress=False):
         """Print to screen and log to file."""
 
-<<<<<<< HEAD
-        print(message)
-=======
         if not(can_suppress and self.suppress):
-            print message
->>>>>>> 9054db7b
+            print(message)
         self.logonly(level, message)
 
     def verboselog(self, level, message):
@@ -1381,4 +1245,4 @@
                                                       'wx_binding')
     else:
         db_binding_wx = None
-    return db_binding_wx+    return db_binding_wx
