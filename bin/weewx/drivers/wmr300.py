--- conflicted
+++ resolved
@@ -786,11 +786,7 @@
 from weeutil.weeutil import timestamp_to_string
 
 DRIVER_NAME = 'WMR300'
-<<<<<<< HEAD
-DRIVER_VERSION = '0.19rc2'
-=======
 DRIVER_VERSION = '0.19rc5'
->>>>>>> 2da527a0
 
 DEBUG_COMM = 0
 DEBUG_PACKET = 0
@@ -971,9 +967,6 @@
         self.pressure_cache = dict() # FIXME: make the cache values age
         self.station = Station()
         self.station.open()
-<<<<<<< HEAD
-        self.station.init()
-=======
         pkt = self.init_comm()
         loginf("communication established: %s" % pkt)
         self.latest_index = pkt['latest_index']
@@ -981,7 +974,6 @@
         self.magic1 = pkt['magic1']
         self.mystery0 = pkt['mystery0']
         self.mystery1 = pkt['mystery1']
->>>>>>> 2da527a0
 
     def closePort(self):
         self.station.close()
@@ -1441,27 +1433,6 @@
     def reset(self):
         self.handle.reset()
 
-<<<<<<< HEAD
-    def init(self):
-        # try to get the station to start talking by sending it a request.
-        # ignore the response.  we are trying to get over the first timeout
-        # that happends when the station has not been communicating for awhile,
-        # but libusb does not reliably provide an errno for timeout, so we
-        # cannot explicitly check for that.
-        #cmd = [0xa6, 0x91, 0xca, 0x45, 0x52, 0x00]
-        cmd = [0x73, 0xe5, 0x0a, 0x26, 0x88, 0x8b]
-        for i in range(5):
-            try:
-                self.write(cmd)
-                break
-            except usb.USBError, e:
-                loginf("init: e.errno=%s e.strerror=%s e.message=%s repr=%s" %
-                       (e.errno, e.strerror, e.message, repr(e)))
-            time.sleep(1)
-
-    def read(self, count=True):
-        buf = []
-=======
     def _read(self, count=True, timeout=None):
         if timeout is None:
             timeout = self.timeout
@@ -1474,7 +1445,6 @@
         return buf
 
     def read(self, count=True, timeout=None, ignore_non_errors=True, ignore_timeouts=True):
->>>>>>> 2da527a0
         try:
             return self._read(count, timeout)
         except usb.USBError, e:
