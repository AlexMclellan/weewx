#
#    Copyright (c) 2009, 2013 Tom Keffer <tkeffer@gmail.com>
#
#    See the file LICENSE.txt for your full rights.
#
#    $Revision$
#    $Author$
#    $Date$
#
"""Defines (mostly static) information about a station."""
import time

import weeutil.weeutil
import weewx.units

# For MacOS:
try:
    from Quartz.QuartzCore import CACurrentMediaTime
except ImportError:
    pass

class StationInfo(object):
    """Readonly class with static station information. It has no formatting information. Just a POS.
    
    Attributes:
    
    altitude_vt:     Station altitude as a ValueTuple
    hardware:        A string holding a hardware description
    rain_year_start: The start of the rain year (1=January)
    latitude_f:      Floating point latitude
    longitude_f:     Floating point longitude
    location:        String holding a description of the station location
    week_start:      The start of the week (0=Monday)
    station_url:     An URL with an informative website (if any) about the station
    """

    def __init__(self, console=None, **stn_dict):
        """Extracts info from the console and stn_dict and stores it in self."""

        if console and hasattr(console, "altitude_vt"):
            self.altitude_vt = console.altitude_vt
        else:
            altitude_t       = weeutil.weeutil.option_as_list(stn_dict.get('altitude', (None, None)))
            self.altitude_vt = (float(altitude_t[0]), altitude_t[1], "group_altitude")

        if console and hasattr(console, 'hardware_name'):
            self.hardware = console.hardware_name
        else:
            self.hardware = stn_dict.get('station_type', 'Unknown')

        if console and hasattr(console, 'rain_year_start'):
            self.rain_year_start = getattr(console, 'rain_year_start')
        else:
            self.rain_year_start = int(stn_dict.get('rain_year_start', 1))

        self.latitude_f      = float(stn_dict['latitude'])
        self.longitude_f     = float(stn_dict['longitude'])
        # Locations frequently have commas in them. Guard against ConfigObj turning it into a list:
        self.location        = weeutil.weeutil.list_as_string(stn_dict.get('location', 'Unknown'))
        self.week_start      = int(stn_dict.get('week_start', 6))
        self.station_url     = stn_dict.get('station_url', None)
        # For backwards compatibility:
        self.webpath         = self.station_url

class Station(object):
    """Formatted version of StationInfo."""
    
    def __init__(self, stn_info, formatter, converter, skin_dict):
        
        # Store away my instance of StationInfo
        self.stn_info = stn_info
        self.formatter = formatter
        self.converter = converter
        
        # Add a bunch of formatted attributes:
        label_dict = skin_dict.get('Labels', {})
        hemispheres    = label_dict.get('hemispheres', ('N','S','E','W'))
        latlon_formats = label_dict.get('latlon_formats')
        self.latitude  = weeutil.weeutil.latlon_string(stn_info.latitude_f,  
                                                       hemispheres[0:2],
                                                       'lat', latlon_formats)
        self.longitude = weeutil.weeutil.latlon_string(stn_info.longitude_f, 
                                                       hemispheres[2:4],
                                                       'lon', latlon_formats)
        self.altitude = weewx.units.ValueHelper(value_t=stn_info.altitude_vt,
                                                formatter=formatter,
                                                converter=converter)
        self.rain_year_str = time.strftime("%b", (0, self.rain_year_start, 1, 0,0,0,0,0,-1))

        self.version = weewx.__version__

    @property
    def uptime(self):        
        """Lazy evaluation of weewx uptime."""
        delta_time = time.time() - weewx.launchtime_ts if weewx.launchtime_ts else None
            
        return weewx.units.ValueHelper(value_t=(delta_time, "second", "group_deltatime"),
                                       formatter=self.formatter,
                                       converter=self.converter)
    
    @property
    def os_uptime(self):
        """Lazy evaluation of the server uptime."""
        # Get the OS uptime. Because this is highly operating system dependent, several
        # different strategies may have to be tried:
        os_uptime_secs = None
        try:
            # For Linux:
            os_uptime_secs = float(open("/proc/uptime").read().split()[0])
        except (IOError, KeyError):
            try:
                # For MacOs:
                os_uptime_secs = CACurrentMediaTime()
            except NameError:
                pass
<<<<<<< HEAD
        if os_uptime_secs:
            self.os_uptime = weeutil.weeutil.secs_to_string(int(os_uptime_secs + 0.5))
        else:
            self.os_uptime = weewx.units.ValueHelper((None, None, None))
=======

        return weewx.units.ValueHelper(value_t=(os_uptime_secs, "second", "group_deltatime"),
                                       formatter=self.formatter,
                                       converter=self.converter)
>>>>>>> 07e99382

    def __getattr__(self, name):
        # For anything that is not an explicit attribute of me, try
        # my instance of StationInfo. 
        return getattr(self.stn_info, name)<|MERGE_RESOLUTION|>--- conflicted
+++ resolved
@@ -113,17 +113,12 @@
                 os_uptime_secs = CACurrentMediaTime()
             except NameError:
                 pass
-<<<<<<< HEAD
-        if os_uptime_secs:
-            self.os_uptime = weeutil.weeutil.secs_to_string(int(os_uptime_secs + 0.5))
         else:
             self.os_uptime = weewx.units.ValueHelper((None, None, None))
-=======
 
         return weewx.units.ValueHelper(value_t=(os_uptime_secs, "second", "group_deltatime"),
                                        formatter=self.formatter,
                                        converter=self.converter)
->>>>>>> 07e99382
 
     def __getattr__(self, name):
         # For anything that is not an explicit attribute of me, try
