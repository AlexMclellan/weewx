#
#    Copyright (c) 2009-2015 Tom Keffer <tkeffer@gmail.com>
#
#    See the file LICENSE.txt for your full rights.
#
"""Generate images for up to an effective date. 
Needs to be refactored into smaller functions."""

from __future__ import with_statement
import time
import datetime
import syslog
import os.path

import weeplot.genplot
import weeplot.utilities
import weeutil.weeutil
import weewx.reportengine
import weewx.units
from weeutil.weeutil import to_bool, to_int, to_float
from weewx.units import ValueTuple

# =============================================================================
#                    Class ImageGenerator
# =============================================================================

class ImageGenerator(weewx.reportengine.ReportGenerator):
    """Class for managing the image generator."""
    
    def run(self):
        self.setup()
        self.genImages(self.gen_ts)
        
    def setup(self):
        self.image_dict = self.skin_dict['ImageGenerator']
        self.title_dict = self.skin_dict.get('Labels', {}).get('Generic', {})
        self.formatter  = weewx.units.Formatter.fromSkinDict(self.skin_dict)
        self.converter  = weewx.units.Converter.fromSkinDict(self.skin_dict)
        # determine how much logging is desired
        self.log_success = to_bool(self.image_dict.get('log_success', True))
<<<<<<< HEAD
        # ensure that the skin_dir is in the image_dict
        self.image_dict['skin_dir'] = os.path.join(
            self.config_dict['WEEWX_ROOT'],
            self.skin_dict['SKIN_ROOT'],
            self.skin_dict['skin'])
=======
        # ensure that we are in a consistent right location
        os.chdir(os.path.join(self.config_dict['WEEWX_ROOT'],
                              self.skin_dict['SKIN_ROOT'],
                              self.skin_dict['skin']))
>>>>>>> 25216f7a

    def genImages(self, gen_ts):
        """Generate the images.
        
        The time scales will be chosen to include the given timestamp, with
        nice beginning and ending times.
    
        gen_ts: The time around which plots are to be generated. This will
        also be used as the bottom label in the plots. [optional. Default is
        to use the time of the last record in the database.]
        """
        t1 = time.time()
        ngen = 0

        # Loop over each time span class (day, week, month, etc.):
        for timespan in self.image_dict.sections :
            
            # Now, loop over all plot names in this time span class:
            for plotname in self.image_dict[timespan].sections :
                
                # Accumulate all options from parent nodes:
                plot_options = weeutil.weeutil.accumulateLeaves(
                    self.image_dict[timespan][plotname])

                # FIXME: is this necessary?  does not accumulateLeaves do it?
                plot_options['skin_dir'] = self.image_dict['skin_dir']

                plotgen_ts = gen_ts
                if not plotgen_ts:
                    binding = plot_options['data_binding']
                    archive = self.db_binder.get_manager(binding)
                    plotgen_ts = archive.lastGoodStamp()
                    if not plotgen_ts:
                        plotgen_ts = time.time()

                image_root = os.path.join(self.config_dict['WEEWX_ROOT'],
                                          plot_options['HTML_ROOT'])
                # Get the path that the image is going to be saved to:
                img_file = os.path.join(image_root, '%s.png' % plotname)
                
                ai = to_int(plot_options.get('aggregate_interval'))
                # Check whether this plot needs to be done at all:
                if skipThisPlot(plotgen_ts, ai, img_file) :
                    continue
                
                # Create the subdirectory that the image is to be put in.
                # Wrap in a try block in case it already exists.
                try:
                    os.makedirs(os.path.dirname(img_file))
                except OSError:
                    pass
                
                # Create a new instance of a time plot and start adding to it
                plot = weeplot.genplot.TimePlot(plot_options)
                
                # Calculate a suitable min, max time for the requested time.
                (minstamp, maxstamp, timeinc) = weeplot.utilities.scaletime(plotgen_ts - int(plot_options.get('time_length', 86400)), plotgen_ts)
                # Override the x interval if the user has given an explicit interval:
                timeinc_user = to_int(plot_options.get('x_interval'))
                if timeinc_user is not None:
                    timeinc = timeinc_user
                plot.setXScaling((minstamp, maxstamp, timeinc))
                
                # Set the y-scaling, using any user-supplied hints: 
                plot.setYScaling(weeutil.weeutil.convertToFloat(plot_options.get('yscale', ['None', 'None', 'None'])))
                
                # Get a suitable bottom label:
                bottom_label_format = plot_options.get('bottom_label_format', '%m/%d/%y %H:%M')
                bottom_label = time.strftime(bottom_label_format, time.localtime(plotgen_ts))
                plot.setBottomLabel(bottom_label)

                # Set day/night display
                plot.setLocation(self.stn_info.latitude_f, self.stn_info.longitude_f)
                plot.setDayNight(to_bool(plot_options.get('show_daynight', False)),
                                 weeplot.utilities.tobgr(plot_options.get('daynight_day_color', '0xffffff')),
                                 weeplot.utilities.tobgr(plot_options.get('daynight_night_color', '0xf0f0f0')),
                                 weeplot.utilities.tobgr(plot_options.get('daynight_edge_color', '0xefefef')))

                # Loop over each line to be added to the plot.
                for line_name in self.image_dict[timespan][plotname].sections:

                    # Accumulate options from parent nodes. 
                    line_options = weeutil.weeutil.accumulateLeaves(self.image_dict[timespan][plotname][line_name])
                    
                    # See what SQL variable type to use for this line. By
                    # default, use the section name.
                    var_type = line_options.get('data_type', line_name)

                    # Look for aggregation type:
                    aggregate_type = line_options.get('aggregate_type')
                    if aggregate_type in (None, '', 'None', 'none'):
                        # No aggregation specified.
                        aggregate_type = aggregate_interval = None
                    else :
                        try:
                            # Aggregation specified. Get the interval.
                            aggregate_interval = line_options.as_int('aggregate_interval')
                        except KeyError:
                            syslog.syslog(syslog.LOG_ERR, "imagegenerator: aggregate interval required for aggregate type %s" % aggregate_type)
                            syslog.syslog(syslog.LOG_ERR, "imagegenerator: line type %s skipped" % var_type)
                            continue

                    # Now its time to find and hit the database:
                    binding = line_options['data_binding']
                    archive = self.db_binder.get_manager(binding)
                    (start_vec_t, stop_vec_t, data_vec_t) = \
                            archive.getSqlVectors((minstamp, maxstamp), var_type, aggregate_type=aggregate_type,
                                                  aggregate_interval=aggregate_interval)

                    if weewx.debug:
                        assert(len(start_vec_t) == len(stop_vec_t))

                    # Get the type of plot ("bar', 'line', or 'vector')
                    plot_type = line_options.get('plot_type', 'line')

                    if aggregate_type and aggregate_type.lower() in ('avg', 'max', 'min') and plot_type != 'bar':
                        # Put the point in the middle of the aggregate_interval for these aggregation types
                        start_vec_t = ValueTuple([x - aggregate_interval / 2.0 for x in start_vec_t[0]],
                                                 start_vec_t[1], start_vec_t[2])
                        stop_vec_t = ValueTuple([x - aggregate_interval / 2.0 for x in stop_vec_t[0]],
                                                stop_vec_t[1], stop_vec_t[2])

                    # Do any necessary unit conversions:
                    new_start_vec_t = self.converter.convert(start_vec_t)
                    new_stop_vec_t  = self.converter.convert(stop_vec_t)
                    new_data_vec_t = self.converter.convert(data_vec_t)

                    # Add a unit label. NB: all will get overwritten except the
                    # last. Get the label from the configuration dictionary. 
                    unit_label = line_options.get('y_label', weewx.units.get_label_string(self.formatter, self.converter, var_type))
                    # Strip off any leading and trailing whitespace so it's
                    # easy to center
                    plot.setUnitLabel(unit_label.strip())
                    
                    # See if a line label has been explicitly requested:
                    label = line_options.get('label')
                    if not label:
                        # No explicit label. Is there a generic one? 
                        # If not, then the SQL type will be used instead
                        label = self.title_dict.get(var_type, var_type)
    
                    # See if a color has been explicitly requested.
                    color = line_options.get('color')
                    if color is not None: color = weeplot.utilities.tobgr(color)
                    fill_color = line_options.get('fill_color')
                    if fill_color is not None: fill_color = weeplot.utilities.tobgr(fill_color)
                    
                    # Get the line width, if explicitly requested.
                    width = to_int(line_options.get('width'))
                    
                    interval_vec = None                        

                    # Some plot types require special treatments:
                    if plot_type == 'vector':
                        vector_rotate_str = line_options.get('vector_rotate')
                        vector_rotate = -float(vector_rotate_str) if vector_rotate_str is not None else None
                    else:
                        vector_rotate = None

                        gap_fraction = None
                        if plot_type == 'bar':
                            interval_vec = [x[1] - x[0]for x in zip(new_start_vec_t.value, new_stop_vec_t.value)]
                        elif plot_type == 'line':
                            gap_fraction = to_float(line_options.get('line_gap_fraction'))
                        if gap_fraction is not None:
                            if not 0 < gap_fraction < 1:
                                syslog.syslog(syslog.LOG_ERR, "imagegenerator: Gap fraction %5.3f outside range 0 to 1. Ignored." % gap_fraction)
                                gap_fraction = None

                    # Get the type of line (only 'solid' or 'none' for now)
                    line_type = line_options.get('line_type', 'solid')
                    if line_type.strip().lower() in ['', 'none']:
                        line_type = None
                        
                    marker_type = line_options.get('marker_type')
                    marker_size = to_int(line_options.get('marker_size', 8))
                    
                    # Get the spacings between labels, i.e. every how many lines a label is drawn
                    x_label_spacing = plot_options.get('x_label_spacing', 2)
                    y_label_spacing = plot_options.get('y_label_spacing', 2)

                    # Add the line to the emerging plot:
                    plot.addLine(weeplot.genplot.PlotLine(
                        new_stop_vec_t[0], new_data_vec_t[0],
                        label         = label, 
                        color         = color,
                        fill_color    = fill_color,
                        width         = width,
                        plot_type     = plot_type,
                        line_type     = line_type,
                        marker_type   = marker_type,
                        marker_size   = marker_size,
                        bar_width     = interval_vec,
                        vector_rotate = vector_rotate,
                        gap_fraction  = gap_fraction))

                # OK, the plot is ready. Render it onto an image
                image = plot.render()
                
                try:
                    # Now save the image
                    image.save(img_file)
                    ngen += 1
                except IOError, e:
                    syslog.syslog(syslog.LOG_CRIT, "imagegenerator: Unable to save to file '%s' %s:" % (img_file, e))
        t2 = time.time()

        if self.log_success:
            syslog.syslog(syslog.LOG_INFO, "imagegenerator: Generated %d images for %s in %.2f seconds" % (ngen, self.skin_dict['REPORT_NAME'], t2 - t1))

def skipThisPlot(time_ts, aggregate_interval, img_file):
    """A plot can be skipped if it was generated recently and has not changed.
    This happens if the time since the plot was generated is less than the
    aggregation interval."""
    
    # Images without an aggregation interval have to be plotted every time.
    # Also, the image definitely has to be generated if it doesn't exist.
    if aggregate_interval is None or not os.path.exists(img_file):
        return False

    # If its a very old image, then it has to be regenerated
    if time_ts - os.stat(img_file).st_mtime >= aggregate_interval:
        return False
    
    # Finally, if we're on an aggregation boundary, regenerate.
    time_dt = datetime.datetime.fromtimestamp(time_ts)
    tdiff = time_dt -  time_dt.replace(hour=0, minute=0, second=0, microsecond=0)
    return abs(tdiff.seconds % aggregate_interval) > 1<|MERGE_RESOLUTION|>--- conflicted
+++ resolved
@@ -38,18 +38,15 @@
         self.converter  = weewx.units.Converter.fromSkinDict(self.skin_dict)
         # determine how much logging is desired
         self.log_success = to_bool(self.image_dict.get('log_success', True))
-<<<<<<< HEAD
         # ensure that the skin_dir is in the image_dict
         self.image_dict['skin_dir'] = os.path.join(
             self.config_dict['WEEWX_ROOT'],
             self.skin_dict['SKIN_ROOT'],
             self.skin_dict['skin'])
-=======
         # ensure that we are in a consistent right location
         os.chdir(os.path.join(self.config_dict['WEEWX_ROOT'],
                               self.skin_dict['SKIN_ROOT'],
                               self.skin_dict['skin']))
->>>>>>> 25216f7a
 
     def genImages(self, gen_ts):
         """Generate the images.
