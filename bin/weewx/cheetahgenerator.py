#
#    Copyright (c) 2009-2016 Tom Keffer <tkeffer@gmail.com>
#
#    See the file LICENSE.txt for your full rights.
#
"""Generate files from templates using the Cheetah template engine.

For more information about Cheetah, see http://www.cheetahtemplate.org

Configuration Options

  encoding = (html_entities|utf8|strict_ascii)
  template = filename.tmpl           # must end with .tmpl
  stale_age = s                      # age in seconds
  search_list = a, b, c
  search_list_extensions = d, e, f

The strings YYYY and MM will be replaced if they appear in the filename.

search_list will override the default search_list

search_list_extensions will be appended to search_list

Both search_list and search_list_extensions must be lists of classes.  Each
class in the list must be derived from SearchList.

Generally it is better to extend by using search_list_extensions rather than
search_list, just in case the default search list changes.

Example:

[CheetahGenerator]
    # How to specify search list extensions:
    search_list_extensions = user.forecast.ForecastVariables, user.extstats.ExtStatsVariables
    encoding = html_entities      # html_entities, utf8, strict_ascii
    [[SummaryByMonth]]                              # period
        [[[NOAA_month]]]                            # report
            encoding = strict_ascii
            template = NOAA-YYYY-MM.txt.tmpl
    [[SummaryByYear]]
        [[[NOAA_year]]]]
            encoding = strict_ascii
            template = NOAA-YYYY.txt.tmpl
    [[ToDate]]
        [[[day]]]
            template = index.html.tmpl
        [[[week]]]
            template = week.html.tmpl
    [[wuforecast_details]]                 # period/report
        stale_age = 3600                   # how old before regenerating
        template = wuforecast.html.tmpl
    [[nwsforecast_details]]                # period/report
        stale_age = 10800                  # how old before generating
        template = nwsforecast.html.tmpl

"""

from __future__ import with_statement
import os.path
import syslog
import time

import configobj

import Cheetah.Template
import Cheetah.Filters

import weeutil.weeutil
import weewx.almanac
import weewx.reportengine
import weewx.station
import weewx.units
import weewx.tags
from weeutil.weeutil import to_bool, to_int, timestamp_to_string

# The default search list includes standard information sources that should be
# useful in most templates.
default_search_list = [
    "weewx.cheetahgenerator.Almanac",
    "weewx.cheetahgenerator.Station",
    "weewx.cheetahgenerator.Current",
    "weewx.cheetahgenerator.Stats",
    "weewx.cheetahgenerator.UnitInfo",
    "weewx.cheetahgenerator.Extras"]

def logmsg(lvl, msg):
    syslog.syslog(lvl, 'cheetahgenerator: %s' % msg)

def logdbg(msg):
    logmsg(syslog.LOG_DEBUG, msg)

def loginf(msg):
    logmsg(syslog.LOG_INFO, msg)

def logerr(msg):
    logmsg(syslog.LOG_ERR, msg)

def logcrt(msg):
    logmsg(syslog.LOG_CRIT, msg)

# =============================================================================
# CheetahGenerator
# =============================================================================

class CheetahGenerator(weewx.reportengine.ReportGenerator):
    """Class for generating files from cheetah templates.
    
    Useful attributes (some inherited from ReportGenerator):

        config_dict:      The weewx configuration dictionary 
        skin_dict:        The dictionary for this skin
        gen_ts:           The generation time
        first_run:        Is this the first time the generator has been run?
        stn_info:         An instance of weewx.station.StationInfo
        record:           A copy of the "current" record. May be None.
        formatter:        An instance of weewx.units.Formatter
        converter:        An instance of weewx.units.Converter
        search_list_objs: A list holding search list extensions
        db_binder:        An instance of weewx.manager.DBBinder from which the
                          data should be extracted
    """

    generator_dict = {'SummaryByDay'  : weeutil.weeutil.genDaySpans,
                      'SummaryByMonth': weeutil.weeutil.genMonthSpans,
                      'SummaryByYear' : weeutil.weeutil.genYearSpans}
    
    format_dict = {'SummaryByDay'  : "%Y-%m-%d",
                   'SummaryByMonth': "%Y-%m",
                   'SummaryByYear' : "%Y"}

    def run(self):
        """Main entry point for file generation using Cheetah Templates."""

        t1 = time.time()

        self.setup()
        
        # Make a copy of the skin dictionary (we will be modifying it):
        gen_dict = configobj.ConfigObj(self.skin_dict.dict())
        
        # Look for options in [CheetahGenerator],
        section_name = "CheetahGenerator"
        # but accept options from [FileGenerator] for backward compatibility.
        if "FileGenerator" in gen_dict and "CheetahGenerator" not in gen_dict:
            section_name = "FileGenerator"
        
        # The default summary time span is 'None'.
        gen_dict[section_name]['summarize_by'] = 'None'

        # determine how much logging is desired
        log_success = to_bool(gen_dict[section_name].get('log_success', True))

        # configure the search list extensions
        self.initExtensions(gen_dict[section_name])

        # Generate any templates in the given dictionary:
        ngen = self.generate(gen_dict[section_name], self.gen_ts)

        self.teardown()

        elapsed_time = time.time() - t1
        if log_success:
            loginf("Generated %d files for report %s in %.2f seconds" %
                   (ngen, self.skin_dict['REPORT_NAME'], elapsed_time))

    def setup(self):
        # This dictionary will hold the formatted dates of all generated files
        self.outputted_dict = {}
        for k in CheetahGenerator.generator_dict:
            self.outputted_dict[k] = []; 

        self.formatter = weewx.units.Formatter.fromSkinDict(self.skin_dict)
        self.converter = weewx.units.Converter.fromSkinDict(self.skin_dict)

    def initExtensions(self, gen_dict):
        """Load the search list"""
        self.search_list_objs = []

        search_list = weeutil.weeutil.option_as_list(gen_dict.get('search_list'))
        if search_list is None:
            search_list = list(default_search_list)

        search_list_ext = weeutil.weeutil.option_as_list(gen_dict.get('search_list_extensions'))
        if search_list_ext is not None:
            search_list.extend(search_list_ext)

        # provide feedback about the requested search list objects
        logdbg("using search list %s" % search_list)

        # Now go through search_list (which is a list of strings holding the
        # names of the extensions):
        for c in search_list:
            x = c.strip()
            if x:
                # Get the class
                class_ = weeutil.weeutil._get_object(x)
                # Then instantiate the class, passing self as the sole argument
                self.search_list_objs.append(class_(self))
                
    def teardown(self):
        """Delete any extension objects we created to prevent back references
        from slowing garbage collection"""
        while len(self.search_list_objs):
            del self.search_list_objs[-1]
            
    def generate(self, section, gen_ts):
        """Generate one or more reports for the indicated section.  Each
        section in a period is a report.  A report has one or more templates.

        section: A ConfigObj dictionary, holding the templates to be
        generated.  Any subsections in the dictionary will be recursively
        processed as well.
        
        gen_ts: The report will be current to this time.
        """
        
        ngen = 0
        # Go through each subsection (if any) of this section,
        # generating from any templates they may contain
        for subsection in section.sections:
            # Sections 'SummaryByMonth' and 'SummaryByYear' imply summarize_by
            # certain time spans
            if not section[subsection].has_key('summarize_by'):
                if subsection == 'SummaryByDay':
                    section[subsection]['summarize_by'] = 'SummaryByDay'
                elif subsection == 'SummaryByMonth':
                    section[subsection]['summarize_by'] = 'SummaryByMonth'
                elif subsection == 'SummaryByYear':
                    section[subsection]['summarize_by'] = 'SummaryByYear'
            # Call recursively, to generate any templates in this subsection
            ngen += self.generate(section[subsection], gen_ts)

        # We have finished recursively processing any subsections in this
        # section. Time to do the section itself. If there is no option
        # 'template', then there isn't anything to do. Return.
        if not section.has_key('template'):
            return ngen
        
        # Change directory to the skin subdirectory.  We use absolute paths
        # for cheetah, so the directory change is not necessary for generating
        # files.  However, changing to the skin directory provides a known
        # location so that calls to os.getcwd() in any templates will return
        # a predictable result.
        os.chdir(os.path.join(self.config_dict['WEEWX_ROOT'],
                              self.skin_dict['SKIN_ROOT'],
                              self.skin_dict['skin']))

        report_dict = weeutil.weeutil.accumulateLeaves(section)
        
        (template, dest_dir, encoding, default_binding) = self._prepGen(report_dict)

        # Get start and stop times        
        default_archive = self.db_binder.get_manager(default_binding)
        start_ts = default_archive.firstGoodStamp()
        if not start_ts:
            loginf('Skipping template %s: cannot find start time' % section['template'])
            return ngen

        if gen_ts:
            record = default_archive.getRecord(gen_ts,
                                               max_delta=to_int(report_dict.get('max_delta')))
            if record:
                stop_ts = record['dateTime']
            else:
                loginf('Skipping template %s: generate time %s not in database' % (section['template'], timestamp_to_string(gen_ts)) )
                return ngen
        else:
            stop_ts = default_archive.lastGoodStamp()
        
        # Get an appropriate generator function
        summarize_by = report_dict['summarize_by']
        if summarize_by in CheetahGenerator.generator_dict:
            _spangen = CheetahGenerator.generator_dict[summarize_by]
        else:
            # Just a single timespan to generate. Use a lambda expression.
            _spangen = lambda start_ts, stop_ts : [weeutil.weeutil.TimeSpan(start_ts, stop_ts)]

        # Use the generator function
        for timespan in _spangen(start_ts, stop_ts):
            start_tt = time.localtime(timespan.start)
            stop_tt  = time.localtime(timespan.stop)

            if summarize_by in CheetahGenerator.format_dict:
                # This is a "SummaryBy" type generation. If it hasn't been done already, save the
                # date as a string, to be used inside the document
                date_str = time.strftime(CheetahGenerator.format_dict[summarize_by], start_tt)
                if date_str not in self.outputted_dict[summarize_by]:
                    self.outputted_dict[summarize_by].append(date_str)
                # For these "SummaryBy" generations, the file name comes from the start of the timespan:
                _filename = self._getFileName(template, start_tt)
            else:
                # This is a "ToDate" generation. File name comes 
                # from the stop (i.e., present) time:
                _filename = self._getFileName(template, stop_tt)

            # Get the absolute path for the target of this template
            _fullname = os.path.join(dest_dir, _filename)

            # Skip summary files outside the timespan
            if report_dict['summarize_by'] in CheetahGenerator.generator_dict \
                    and os.path.exists(_fullname) \
                    and not timespan.includesArchiveTime(stop_ts):
                continue

            # skip files that are fresh, but only if staleness is defined
            stale = to_int(report_dict.get('stale_age'))
            if stale is not None:
                t_now = time.time()
                try:
                    last_mod = os.path.getmtime(_fullname)
                    if t_now - last_mod < stale:
                        logdbg("Skip '%s': last_mod=%s age=%s stale=%s" %
                               (_filename, last_mod, t_now - last_mod, stale))
                        continue
                except os.error:
                    pass

            searchList = self._getSearchList(encoding, timespan,
                                             default_binding)
            tmpname = _fullname + '.tmp'
            
            try:
                compiled_template = Cheetah.Template.Template(
                    file=template,
                    searchList=searchList,
                    filter=encoding,
                    filtersLib=weewx.cheetahgenerator)
                with open(tmpname, mode='w') as _file:
<<<<<<< HEAD
                    print >> _file, text
                if os.path.exists(_fullname):
                    # windows requires an explicit remove before rename
                    os.remove(_fullname)
=======
                    print >> _file, compiled_template
>>>>>>> 107ffcf3
                os.rename(tmpname, _fullname)
            except Exception, e:
                # We would like to get better feedback when there are cheetah
                # compiler failures, but there seem to be no hooks for this.
                # For example, if we could get make cheetah emit the source
                # on which the compiler is working, one could compare that with
                # the template to figure out exactly where the problem is.
                # In Cheetah.Compile.ModuleCompiler the source is manipulated
                # a bit then handed off to parserClass.  Unfortunately there
                # are no hooks to intercept the source and spit it out.  So
                # the best we can do is indicate the template that was being
                # processed when the failure ocurred.
                logerr("Generate failed with exception '%s'" % type(e))
                logerr("**** Ignoring template %s" % template)
                logerr("**** Reason: %s" % e)
                weeutil.weeutil.log_traceback("****  ")
            else:
                ngen += 1
            finally:
                try:
                    os.unlink(tmpname)
                except OSError:
                    pass

        return ngen

    def _getSearchList(self, encoding, timespan, default_binding):
        """Get the complete search list to be used by Cheetah."""

        # Get the basic search list
        timespan_start_tt = time.localtime(timespan.start)
        searchList = [{'month_name' : time.strftime("%b", timespan_start_tt),
                       'year_name'  : timespan_start_tt[0],
                       'encoding'   : encoding},
                      self.outputted_dict]
        
        # Bind to the default_binding:
        db_lookup = self.db_binder.bind_default(default_binding)
        
        # Then add the V3.X style search list extensions
        for obj in self.search_list_objs:
            searchList += obj.get_extension_list(timespan, db_lookup)

        return searchList

    def _getFileName(self, template, ref_tt):
        """Calculate a destination filename given a template filename.
        Replace 'YYYY' with the year, 'MM' with the month, 'DD' with the day.
        Strip off any trailing .tmpl"""

        _filename = os.path.basename(template).replace('.tmpl', '')

        # If the filename contains YYYY, MM, or DD, then do the replacement
        if 'YYYY' in _filename or 'MM' in _filename or 'DD' in _filename:
            # Get strings representing year, month, and day
            _yr_str  = "%4d"  % ref_tt[0]
            _mo_str  = "%02d" % ref_tt[1]
            _day_str = "%02d"  % ref_tt[2]
            # Replace any instances of 'YYYY' with the year string
            _filename = _filename.replace('YYYY', _yr_str)
            # Do the same thing with the month...
            _filename = _filename.replace('MM', _mo_str)
            # ... and the day
            _filename = _filename.replace('DD', _day_str)

        return _filename

    def _prepGen(self, report_dict):
        """Get the template, destination directory, encoding, and default
        binding."""

        # -------- Template ---------
        # Cheetah will crash if given a template file name in Unicode. So,
        # convert to ascii, ignoring all characters that cannot be converted:
        template = os.path.join(self.config_dict['WEEWX_ROOT'],
                                self.config_dict['StdReport']['SKIN_ROOT'],
                                report_dict['skin'],
                                report_dict['template']).encode('ascii', 'ignore')
        
        # ------ Destination directory --------
        destination_dir = os.path.join(self.config_dict['WEEWX_ROOT'],
                                       report_dict['HTML_ROOT'],
                                       os.path.dirname(report_dict['template']))
        try:
            # Create the directory that is to receive the generated files.  If
            # it already exists an exception will be thrown, so be prepared to
            # catch it.
            os.makedirs(destination_dir)
        except OSError:
            pass

        # ------ Encoding ------
        encoding = report_dict.get('encoding', 'html_entities').strip().lower()
        if encoding == 'utf-8':
            encoding = 'utf8'

        # ------ Default binding ---------
        default_binding = report_dict['data_binding']

        return (template, destination_dir, encoding, default_binding)

# =============================================================================
# Classes used to implement the Search list
# =============================================================================

class SearchList(object):
    """Abstract base class used for search list extensions."""

    def __init__(self, generator):
        """Create an instance of SearchList.

        generator: The generator that is using this search list
        """
        self.generator = generator

    def get_extension_list(self, timespan, db_lookup):  # @UnusedVariable
        """For weewx V3.x extensions. Should return a list
        of objects whose attributes or keys define the extension.
        
        timespan:  An instance of weeutil.weeutil.TimeSpan. This will hold the
                   start and stop times of the domain of valid times.

        db_lookup: A function with call signature db_lookup(data_binding),
                   which returns a database manager and where data_binding is
                   an optional binding name. If not given, then a default
                   binding will be used.
        """
        return [self]

class Almanac(SearchList):
    """Class that implements the '$almanac' tag."""

    def __init__(self, generator):
        SearchList.__init__(self, generator)

        celestial_ts = generator.gen_ts

        # For better accuracy, the almanac requires the current temperature
        # and barometric pressure, so retrieve them from the default archive,
        # using celestial_ts as the time

        # The default values of temperature and pressure
        temperature_C = 15.0
        pressure_mbar = 1010.0

        # See if we can get more accurate values by looking them up in the
        # weather database. The database might not exist, so be prepared for
        # a KeyError exception.
        try:
            archive = self.generator.db_binder.get_manager()
        except (KeyError, weewx.UnknownBinding):
            pass
        else:
            # If a specific time has not been specified, then use the timestamp
            # of the last record in the database.
            if not celestial_ts:
                celestial_ts = archive.lastGoodStamp()

            # Check to see whether we have a good time. If so, retrieve the
            # record from the database    
            if celestial_ts:
                # Look for the record closest in time. Up to one hour off is
                # acceptable:
                rec = archive.getRecord(celestial_ts, max_delta=3600)
                if rec is not None:
                    if 'outTemp' in rec:
                        temperature_C = weewx.units.convert(weewx.units.as_value_tuple(rec, 'outTemp'), "degree_C")[0]
                    if 'barometer' in rec:
                        pressure_mbar = weewx.units.convert(weewx.units.as_value_tuple(rec, 'barometer'), "mbar")[0]
        
        self.moonphases = generator.skin_dict.get('Almanac', {}).get('moon_phases', weeutil.Moon.moon_phases)

        altitude_vt = weewx.units.convert(generator.stn_info.altitude_vt, "meter")

        self.almanac = weewx.almanac.Almanac(celestial_ts,
                                             generator.stn_info.latitude_f,
                                             generator.stn_info.longitude_f,
                                             altitude=altitude_vt[0],
                                             temperature=temperature_C,
                                             pressure=pressure_mbar,
                                             moon_phases=self.moonphases,
                                             formatter=generator.formatter)

class Station(SearchList):
    """Class that implements the $station tag."""

    def __init__(self, generator):
        SearchList.__init__(self, generator)
        self.station = weewx.station.Station(generator.stn_info,
                                             generator.formatter,
                                             generator.converter,
                                             generator.skin_dict)
        
class Current(SearchList):
    """Class that implements the $current tag"""
     
    def get_extension_list(self, timespan, db_lookup):
        record_binder = weewx.tags.RecordBinder(db_lookup, timespan.stop,
                                                self.generator.formatter, self.generator.converter, 
                                                record=self.generator.record)
        return [record_binder]
    
class Stats(SearchList):
    """Class that implements the time-based statistical tags, such
    as $day.outTemp.max"""


    def get_extension_list(self, timespan, db_lookup):
        try:
            trend_dict = self.generator.skin_dict['Units']['Trend']
        except KeyError:
            trend_dict = {'time_delta' : 10800,
                          'time_grace' : 300}

        stats = weewx.tags.TimeBinder(
            db_lookup,
            timespan.stop,
            formatter=self.generator.formatter,
            converter=self.generator.converter,
            week_start=self.generator.stn_info.week_start,
            rain_year_start=self.generator.stn_info.rain_year_start,
            trend=trend_dict,
            skin_dict=self.generator.skin_dict)

        return [stats]

class UnitInfo(SearchList):
    """Class that implements the $unit tag."""

    def __init__(self, generator):
        SearchList.__init__(self, generator)
        # This implements the $unit tag:
        self.unit = weewx.units.UnitInfoHelper(generator.formatter,
                                               generator.converter)
        # This implements the $obs tag:
        self.obs = weewx.units.ObsInfoHelper(generator.skin_dict)

class Extras(SearchList):
    """Class for exposing the [Extras] section in the skin config dictionary
    as tag $Extras."""

    def __init__(self, generator):
        SearchList.__init__(self, generator)
        # If the user has supplied an '[Extras]' section in the skin
        # dictionary, include it in the search list. Otherwise, just include
        # an empty dictionary.
        self.Extras = generator.skin_dict['Extras'] if generator.skin_dict.has_key('Extras') else {}
    
# =============================================================================
# Filters used for encoding
# =============================================================================

class html_entities(Cheetah.Filters.Filter):

    def filter(self, val, **dummy_kw): #@ReservedAssignment
        """Filter incoming strings so they use HTML entity characters"""
        if isinstance(val, unicode):
            filtered = val.encode('ascii', 'xmlcharrefreplace')
        elif val is None:
            filtered = ''
        elif isinstance(val, str):
            filtered = val.decode('utf-8').encode('ascii', 'xmlcharrefreplace')
        else:
            filtered = self.filter(str(val))
        return filtered

class strict_ascii(Cheetah.Filters.Filter):

    def filter(self, val, **dummy_kw): #@ReservedAssignment
        """Filter incoming strings to strip out any non-ascii characters"""
        if isinstance(val, unicode):
            filtered = val.encode('ascii', 'ignore')
        elif val is None:
            filtered = ''
        elif isinstance(val, str):
            filtered = val.decode('utf-8').encode('ascii', 'ignore')
        else:
            filtered = self.filter(str(val))
        return filtered
    
class utf8(Cheetah.Filters.Filter):

    def filter(self, val, **dummy_kw): #@ReservedAssignment
        """Filter incoming strings, converting to UTF-8"""
        if isinstance(val, unicode):
            filtered = val.encode('utf8')
        elif val is None:
            filtered = ''
        else:
            filtered = str(val)
        return filtered<|MERGE_RESOLUTION|>--- conflicted
+++ resolved
@@ -326,14 +326,10 @@
                     filter=encoding,
                     filtersLib=weewx.cheetahgenerator)
                 with open(tmpname, mode='w') as _file:
-<<<<<<< HEAD
-                    print >> _file, text
+                    print >> _file, compiled_template
                 if os.path.exists(_fullname):
                     # windows requires an explicit remove before rename
                     os.remove(_fullname)
-=======
-                    print >> _file, compiled_template
->>>>>>> 107ffcf3
                 os.rename(tmpname, _fullname)
             except Exception, e:
                 # We would like to get better feedback when there are cheetah
