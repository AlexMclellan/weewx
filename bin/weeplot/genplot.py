#
#    Copyright (c) 2009-2016 Tom Keffer <tkeffer@gmail.com>
#
#    See the file LICENSE.txt for your full rights.
#
"""Routines for generating image plots.
"""
import colorsys
import locale
import os
import time
try:
    from PIL import Image, ImageDraw
except ImportError:
    import Image, ImageDraw

import weeplot.utilities
import weeutil.weeutil
from weeutil.weeutil import to_unicode

# NB: All labels passed in should be in UTF-8. They are then converted to Unicode, which
# some fonts support, others don't. If the chosen font does not support Unicode, then the label
# will be changed back to UTF-8, then tried again.        

class GeneralPlot(object):
    """Holds various parameters necessary for a plot. It should be specialized by the type of plot.
    
    """
    def __init__(self, config_dict):
        """Initialize an instance of GeneralPlot.
        
        config_dict: an instance of ConfigObj, or something that looks like it.
        
        """
        
        self.line_list = []
        
        self.xscale = (None, None, None)
        self.yscale = (None, None, None)

        self.anti_alias             = int(config_dict.get('anti_alias',  1))

        self.image_width            = int(config_dict.get('image_width',  300)) * self.anti_alias
        self.image_height           = int(config_dict.get('image_height', 180)) * self.anti_alias
        self.image_background_color = weeplot.utilities.tobgr(config_dict.get('image_background_color', '0xf5f5f5'))

        self.chart_background_color = weeplot.utilities.tobgr(config_dict.get('chart_background_color', '0xd8d8d8'))
        self.chart_gridline_color   = weeplot.utilities.tobgr(config_dict.get('chart_gridline_color',   '0xa0a0a0'))
        color_list                  = config_dict.get('chart_line_colors', ['0xff0000', '0x00ff00', '0x0000ff'])
        fill_color_list             = config_dict.get('chart_fill_colors', color_list)
        width_list                  = config_dict.get('chart_line_width',  [1, 1, 1])
        self.chart_line_colors      = [weeplot.utilities.tobgr(v) for v in color_list]
        self.chart_fill_colors      = [weeplot.utilities.tobgr(v) for v in fill_color_list]
        self.chart_line_widths      = [int(v) for v in width_list]

        
        self.top_label_font_path    = config_dict.get('top_label_font_path')
        self.top_label_font_size    = int(config_dict.get('top_label_font_size', 10)) * self.anti_alias

        self.unit_label             = None
        self.unit_label_font_path   = config_dict.get('unit_label_font_path')
        self.unit_label_font_color  = weeplot.utilities.tobgr(config_dict.get('unit_label_font_color', '0x000000'))
        self.unit_label_font_size   = int(config_dict.get('unit_label_font_size', 10)) * self.anti_alias
        self.unit_label_position    = (10 * self.anti_alias, 0)

        self.bottom_label           = ""
        self.bottom_label_font_path = config_dict.get('bottom_label_font_path')
        self.bottom_label_font_color= weeplot.utilities.tobgr(config_dict.get('bottom_label_font_color', '0x000000'))
        self.bottom_label_font_size = int(config_dict.get('bottom_label_font_size', 10)) * self.anti_alias
        self.bottom_label_offset    = int(config_dict.get('bottom_label_offset', 3))

        self.axis_label_font_path   = config_dict.get('axis_label_font_path')
        self.axis_label_font_color  = weeplot.utilities.tobgr(config_dict.get('axis_label_font_color', '0x000000'))
        self.axis_label_font_size   = int(config_dict.get('axis_label_font_size', 10)) * self.anti_alias

        self.x_label_format         = to_unicode(config_dict.get('x_label_format'))
        self.y_label_format         = to_unicode(config_dict.get('y_label_format'))
        
        self.x_nticks               = int(config_dict.get('x_nticks', 10))
        self.y_nticks               = int(config_dict.get('y_nticks', 10))

        self.x_label_spacing        = int(config_dict.get('x_label_spacing', 2))
        self.y_label_spacing        = int(config_dict.get('y_label_spacing', 2))
        
        # Calculate sensible margins for the given image and font sizes.
        self.lmargin = int(4.0 * self.axis_label_font_size)
        self.rmargin = 20 * self.anti_alias
        self.bmargin = int(1.5 * (self.bottom_label_font_size + self.axis_label_font_size) + 0.5)
        self.tmargin = int(1.5 * self.top_label_font_size + 0.5)
        self.tbandht = int(1.2 * self.top_label_font_size + 0.5)
        self.padding =  3 * self.anti_alias

        self.render_rose            = False
        self.rose_width             = int(config_dict.get('rose_width', 21))
        self.rose_height            = int(config_dict.get('rose_height', 21))
        self.rose_diameter          = int(config_dict.get('rose_diameter', 10))
        self.rose_position          = (self.lmargin + self.padding + 5, self.image_height - self.bmargin - self.padding - self.rose_height)
        self.rose_rotation          = None
        self.rose_label             = to_unicode(config_dict.get('rose_label', 'N'))
        self.rose_label_font_path   = config_dict.get('rose_label_font_path', self.bottom_label_font_path)
        self.rose_label_font_size   = int(config_dict.get('rose_label_font_size', 10))  
        self.rose_label_font_color  = weeplot.utilities.tobgr(config_dict.get('rose_label_font_color', '0x000000'))
        self.rose_color             = config_dict.get('rose_color')
        if self.rose_color is not None:
            self.rose_color = weeplot.utilities.tobgr(self.rose_color)

        # Show day/night transitions
        self.show_daynight          = weeutil.weeutil.tobool(config_dict.get('show_daynight', False))
        self.daynight_day_color     = weeplot.utilities.tobgr(config_dict.get('daynight_day_color', '0xffffff'))
        self.daynight_night_color   = weeplot.utilities.tobgr(config_dict.get('daynight_night_color', '0xf0f0f0'))
        self.daynight_edge_color    = weeplot.utilities.tobgr(config_dict.get('daynight_edge_color', '0xefefef'))
        self.daynight_gradient      = int(config_dict.get('daynight_gradient', 20))

<<<<<<< HEAD
        # normalize the font paths relative to the skin directory
        skin_dir = config_dict.get('skin_dir', '')
        self.top_label_font_path = self.normalize_path(
            skin_dir, self.top_label_font_path)
        self.bottom_label_font_path = self.normalize_path(
            skin_dir, self.bottom_label_font_path)
        self.unit_label_font_path = self.normalize_path(
            skin_dir, self.unit_label_font_path)
        self.axis_label_font_path = self.normalize_path(
            skin_dir, self.axis_label_font_path)
        self.rose_label_font_path = self.normalize_path(
            skin_dir, self.rose_label_font_path)

    @staticmethod
    def normalize_path(skin_dir, path):
        if os.path.isabs(path):
            return path
        return os.path.join(skin_dir, path)
=======
        self.latitude               = None
        self.longitude              = None
>>>>>>> e50462ff

    def setBottomLabel(self, bottom_label):
        """Set the label to be put at the bottom of the plot.
        
        """
        self.bottom_label = to_unicode(bottom_label)
        
    def setUnitLabel(self, unit_label):
        """Set the label to be used to show the units of the plot.
        
        """
        self.unit_label = to_unicode(unit_label)
        
    def setXScaling(self, xscale):
        """Set the X scaling.
        
        xscale: A 3-way tuple (xmin, xmax, xinc)
        """
        self.xscale = xscale
        
    def setYScaling(self, yscale):
        """Set the Y scaling.
        
        yscale: A 3-way tuple (ymin, ymax, yinc)
        """
        self.yscale = yscale
        
    def addLine(self, line):
        """Add a line to be plotted.
        
        line: an instance of PlotLine
        
        """
        if None in line.x:
            raise weeplot.ViolatedPrecondition, "X vector cannot have any values 'None' "
        self.line_list.append(line)

    def setLocation(self, lat, lon):
        self.latitude  = lat
        self.longitude = lon
        
    def setDayNight(self, showdaynight, daycolor, nightcolor, edgecolor):
        """Configure day/night bands.

        showdaynight: Boolean flag indicating whether to draw day/night bands

        daycolor: color for day bands

        nightcolor: color for night bands

        edgecolor: color for transition between day and night
        """
        self.show_daynight = showdaynight
        self.daynight_day_color = daycolor
        self.daynight_night_color = nightcolor
        self.daynight_edge_color = edgecolor

    def render(self):
        """Traverses the universe of things that have to be plotted in this image, rendering
        them and returning the results as a new Image object.
        
        """

        # NB: In what follows the variable 'draw' is an instance of an ImageDraw object and is in pixel units.
        # The variable 'sdraw' is an instance of ScaledDraw and its units are in the "scaled" units of the plot
        # (e.g., the horizontal scaling might be for seconds, the vertical for degrees Fahrenheit.)
        image = Image.new("RGB", (self.image_width, self.image_height), self.image_background_color)
        draw = self._getImageDraw(image)
        draw.rectangle(((self.lmargin,self.tmargin), 
                        (self.image_width - self.rmargin, self.image_height - self.bmargin)), 
                        fill=self.chart_background_color)
        
        self._renderBottom(draw)
        self._renderTopBand(draw)
        
        self._calcXScaling()
        self._calcYScaling()
        self._calcXLabelFormat()
        self._calcYLabelFormat()
        
        sdraw = self._getScaledDraw(draw)
        if self.show_daynight:
            self._renderDayNight(sdraw)
        self._renderXAxes(sdraw)
        self._renderYAxes(sdraw)
        self._renderPlotLines(sdraw)
        if self.render_rose:
            self._renderRose(image, draw)

        if self.anti_alias != 1:
            image.thumbnail((self.image_width / self.anti_alias, self.image_height / self.anti_alias), Image.ANTIALIAS)

        return image

    # noinspection PyMethodMayBeStatic
    def _getImageDraw(self, image):
        """Returns an instance of ImageDraw with the proper dimensions and background color"""
        draw = UniDraw(image)
        return draw
    
    def _getScaledDraw(self, draw):
        """Returns an instance of ScaledDraw, with the appropriate scaling.
        
        draw: An instance of ImageDraw
        """
        sdraw = weeplot.utilities.ScaledDraw(draw, ((self.lmargin + self.padding, self.tmargin + self.padding),
                                                    (self.image_width - self.rmargin - self.padding, self.image_height - self.bmargin - self.padding)),
                                                    ((self.xscale[0], self.yscale[0]), (self.xscale[1], self.yscale[1])))
        return sdraw
        
    def _renderDayNight(self, sdraw):
        """Draw vertical bands for day/night."""
        (first, transitions) = weeutil.weeutil.getDayNightTransitions(
            self.xscale[0], self.xscale[1], self.latitude, self.longitude)
        color = self.daynight_day_color \
            if first == 'day' else self.daynight_night_color
        xleft = self.xscale[0]
        for x in transitions:
            sdraw.rectangle(((xleft,self.yscale[0]),
                             (x,self.yscale[1])), fill=color)
            xleft = x
            color = self.daynight_night_color \
                if color == self.daynight_day_color else self.daynight_day_color
        sdraw.rectangle(((xleft,self.yscale[0]),
                         (self.xscale[1],self.yscale[1])), fill=color)
        if self.daynight_gradient:
            if first == 'day':
                color1 = self.daynight_day_color
                color2 = self.daynight_night_color
            else:
                color1 = self.daynight_night_color
                color2 = self.daynight_day_color
            nfade = self.daynight_gradient
            # gradient is longer at the poles than the equator
            d = 120 + 300 * (1 - (90.0 - abs(self.latitude)) / 90.0)
            for i in range(len(transitions)):
                last_ = self.xscale[0] if i == 0 else transitions[i-1]
                next_ = transitions[i+1] if i < len(transitions)-1 else self.xscale[1]
                for z in range(1,nfade):
                    c = blend_hls(color2, color1, float(z)/float(nfade))
                    rgbc = int2rgbstr(c)
                    x1 = transitions[i]-d*(nfade+1)/2+d*z
                    if last_ < x1 < next_:
                        sdraw.rectangle(((x1, self.yscale[0]),
                                         (x1+d, self.yscale[1])),
                                        fill=rgbc)
                if color1 == self.daynight_day_color:
                    color1 = self.daynight_night_color
                    color2 = self.daynight_day_color
                else:
                    color1 = self.daynight_day_color
                    color2 = self.daynight_night_color
        # draw a line at the actual sunrise/sunset
        for x in transitions:
            sdraw.line((x,x),(self.yscale[0],self.yscale[1]),
                       fill=self.daynight_edge_color)

    def _renderXAxes(self, sdraw):
        """Draws the x axis and vertical constant-x lines, as well as the labels.
        
        """

        axis_label_font = weeplot.utilities.get_font_handle(self.axis_label_font_path,
                                                            self.axis_label_font_size)

        drawlabelcount = 0
        for x in weeutil.weeutil.stampgen(self.xscale[0], self.xscale[1], self.xscale[2]) :
            sdraw.line((x, x), (self.yscale[0], self.yscale[1]), fill=self.chart_gridline_color,
                       width=self.anti_alias)
            if drawlabelcount % self.x_label_spacing == 0 :
                xlabel = self._genXLabel(x)
                axis_label_size = sdraw.draw.textsize(xlabel, font=axis_label_font)
                xpos = sdraw.xtranslate(x)
                sdraw.draw.text((xpos - axis_label_size[0]/2, self.image_height - self.bmargin + 2),
                                xlabel, fill=self.axis_label_font_color, font=axis_label_font)
            drawlabelcount += 1

    def _renderYAxes(self, sdraw):
        """Draws the y axis and horizontal constant-y lines, as well as the labels.
        Should be sufficient for most purposes.
        
        """
        nygridlines     = int((self.yscale[1] - self.yscale[0]) / self.yscale[2] + 1.5)
        axis_label_font = weeplot.utilities.get_font_handle(self.axis_label_font_path,
                                                                self.axis_label_font_size)
        
        # Draw the (constant y) grid lines 
        for i in xrange(nygridlines) :
            y = self.yscale[0] + i * self.yscale[2]
            sdraw.line((self.xscale[0], self.xscale[1]), (y, y), fill=self.chart_gridline_color,
                       width=self.anti_alias)
            # Draw a label on every other line:
            if i % self.y_label_spacing == 0 :
                ylabel = self._genYLabel(y)
                axis_label_size = sdraw.draw.textsize(ylabel, font=axis_label_font)
                ypos = sdraw.ytranslate(y)
                sdraw.draw.text((self.lmargin - axis_label_size[0] - 2, ypos - axis_label_size[1]/2),
                                ylabel, fill=self.axis_label_font_color, font=axis_label_font)

    def _renderPlotLines(self, sdraw):
        """Draw the collection of lines, using a different color for each one. Because there is
        a limited set of colors, they need to be recycled if there are very many lines.
        
        """
        nlines = len(self.line_list)
        ncolors = len(self.chart_line_colors)
        nfcolors = len(self.chart_fill_colors)
        nwidths = len(self.chart_line_widths)

        # Draw them in reverse order, so the first line comes out on top of the image
        for j, this_line in enumerate(self.line_list[::-1]):
            
            iline=nlines-j-1
            color = self.chart_line_colors[iline%ncolors] if this_line.color is None else this_line.color
            fill_color = self.chart_fill_colors[iline%nfcolors] if this_line.fill_color is None else this_line.fill_color
            width = (self.chart_line_widths[iline%nwidths] if this_line.width is None else this_line.width) * self.anti_alias

            # Calculate the size of a gap in data
            maxdx = None
            if this_line.gap_fraction is not None:
                maxdx = this_line.gap_fraction * (self.xscale[1] - self.xscale[0])

            if this_line.plot_type == 'line' :
                ms = this_line.marker_size
                if ms is not None:
                    ms *= self.anti_alias
                sdraw.line(this_line.x, 
                           this_line.y, 
                           line_type=this_line.line_type,
                           marker_type=this_line.marker_type,
                           marker_size=ms,
                           fill  = color,
                           width = width,
                           maxdx = maxdx)
            elif this_line.plot_type == 'bar' :
                for x, y, bar_width in zip(this_line.x, this_line.y, this_line.bar_width):
                    if y is None:
                        continue
                    sdraw.rectangle(((x - bar_width, self.yscale[0]), (x, y)), fill=fill_color, outline=color)
            elif this_line.plot_type == 'vector' :
                for (x, vec) in zip(this_line.x, this_line.y):
                    sdraw.vector(x, vec,
                                 vector_rotate = this_line.vector_rotate,
                                 fill  = color,
                                 width = width)
                self.render_rose = True
                self.rose_rotation = this_line.vector_rotate
                if self.rose_color is None:
                    self.rose_color = color

    def _renderBottom(self, draw):
        """Draw anything at the bottom (just some text right now).
        
        """
        bottom_label_font = weeplot.utilities.get_font_handle(self.bottom_label_font_path, self.bottom_label_font_size)
        bottom_label_size = draw.textsize(self.bottom_label, font=bottom_label_font)
        
        draw.text(((self.image_width - bottom_label_size[0])/2, 
                   self.image_height - bottom_label_size[1] - self.bottom_label_offset),
                  self.bottom_label, 
                  fill=self.bottom_label_font_color,
                  font=bottom_label_font)
        
    def _renderTopBand(self, draw):
        """Draw the top band and any text in it.
        
        """
        # Draw the top band rectangle
        draw.rectangle(((0,0), 
                        (self.image_width, self.tbandht)), 
                        fill = self.chart_background_color)

        # Put the units in the upper left corner
        unit_label_font = weeplot.utilities.get_font_handle(self.unit_label_font_path, self.unit_label_font_size)
        if self.unit_label:
            draw.text(self.unit_label_position,
                      self.unit_label,
                      fill=self.unit_label_font_color,
                      font=unit_label_font)

        top_label_font = weeplot.utilities.get_font_handle(self.top_label_font_path, self.top_label_font_size)
        
        # The top label is the appended label_list. However, it has to be drawn in segments 
        # because each label may be in a different color. For now, append them together to get
        # the total width
        top_label = ' '.join([line.label for line in self.line_list])
        top_label_size = draw.textsize(top_label, font=top_label_font)
        
        x = (self.image_width - top_label_size[0])/2
        y = 0
        
        ncolors = len(self.chart_line_colors)
        for i, this_line in enumerate(self.line_list):
            color = self.chart_line_colors[i%ncolors] if this_line.color is None else this_line.color
            # Draw a label
            draw.text( (x,y), this_line.label, fill = color, font = top_label_font)
            # Now advance the width of the label we just drew, plus a space:
            label_size = draw.textsize(this_line.label + ' ', font= top_label_font)
            x += label_size[0]

    def _renderRose(self, image, draw):
        """Draw a compass rose."""
        
        rose_center_x = self.rose_width/2  + 1
        rose_center_y = self.rose_height/2 + 1
        barb_width  = 3
        barb_height = 3
        # The background is all white with a zero alpha (totally transparent)
        rose_image = Image.new("RGBA", (self.rose_width, self.rose_height), (0x00, 0x00, 0x00, 0x00))
        rose_draw = ImageDraw.Draw(rose_image)
 
        fill_color = add_alpha(self.rose_color)
        # Draw the arrow straight up (North). First the shaft:
        rose_draw.line( ((rose_center_x, 0), (rose_center_x, self.rose_height)), width = 1, fill = fill_color)
        # Now the left barb:
        rose_draw.line( ((rose_center_x - barb_width, barb_height), (rose_center_x, 0)), width = 1, fill = fill_color)
        # And the right barb:
        rose_draw.line( ((rose_center_x, 0), (rose_center_x + barb_width, barb_height)), width = 1, fill = fill_color)
        
        rose_draw.ellipse(((rose_center_x - self.rose_diameter/2,
                            rose_center_y - self.rose_diameter/2),
                           (rose_center_x + self.rose_diameter/2,
                            rose_center_y + self.rose_diameter/2)),
                          outline = fill_color)

        # Rotate if necessary:
        if self.rose_rotation:
            rose_image = rose_image.rotate(self.rose_rotation)
            rose_draw = ImageDraw.Draw(rose_image)
        
        # Calculate the position of the "N" label:
        rose_label_font = weeplot.utilities.get_font_handle(self.rose_label_font_path, self.rose_label_font_size)
        rose_label_size = draw.textsize(self.rose_label, font=rose_label_font)
        
        # Draw the label in the middle of the (possibly) rotated arrow
        rose_draw.text((rose_center_x - rose_label_size[0]/2 - 1,
                        rose_center_y - rose_label_size[1]/2 - 1),
                        self.rose_label,
                        fill = add_alpha(self.rose_label_font_color),
                        font = rose_label_font)

        # Paste the image of the arrow on to the main plot. The alpha
        # channel of the image will be used as the mask.
        # This will cause the arrow to overlay the background plot
        image.paste(rose_image, self.rose_position, rose_image)
        

    def _calcXScaling(self):
        """Calculates the x scaling. It will probably be specialized by
        plots where the x-axis represents time.
        
        """
        (xmin, xmax) = self._calcXMinMax()

        self.xscale = weeplot.utilities.scale(xmin, xmax, self.xscale, nsteps=self.x_nticks)
            
    def _calcYScaling(self):
        """Calculates y scaling. Can be used 'as-is' for most purposes."""
        # The filter is necessary because unfortunately the value 'None' is not
        # excluded from min and max (i.e., min(None, x) is not necessarily x). 
        # The try block is necessary because min of an empty list throws a
        # ValueError exception.
        ymin = ymax = None
        for line in self.line_list:
            if line.plot_type == 'vector':
                try:
                    # For progressive vector plots, we want the magnitude of the complex vector
                    yline_max = max(abs(c) for c in filter(lambda v : v is not None, line.y))
                except ValueError:
                    yline_max = None
                yline_min = - yline_max if yline_max is not None else None
            else:
                yline_min = weeutil.weeutil.min_with_none(line.y)
                yline_max = weeutil.weeutil.max_with_none(line.y)
            ymin = weeutil.weeutil.min_with_none([ymin, yline_min])
            ymax = weeutil.weeutil.max_with_none([ymax, yline_max])

        if ymin is None and ymax is None :
            # No valid data. Pick an arbitrary scaling
            self.yscale=(0.0, 1.0, 0.2)
        else:
            self.yscale = weeplot.utilities.scale(ymin, ymax, self.yscale, nsteps=self.y_nticks)

    def _calcXLabelFormat(self):
        if self.x_label_format is None:
            self.x_label_format = weeplot.utilities.pickLabelFormat(self.xscale[2])

    def _calcYLabelFormat(self):
        if self.y_label_format is None:
            self.y_label_format = weeplot.utilities.pickLabelFormat(self.yscale[2])
        
    def _genXLabel(self, x):
        xlabel = locale.format(self.x_label_format, x)
        return xlabel
    
    def _genYLabel(self, y):
        ylabel = locale.format(self.y_label_format, y)
        return ylabel
    
    def _calcXMinMax(self):
        xmin = xmax = None
        for line in self.line_list:
            xline_min = weeutil.weeutil.min_with_none(line.x)
            xline_max = weeutil.weeutil.max_with_none(line.x)
            # If the line represents a bar chart, then the actual minimum has to
            # be adjusted for the bar width of the first point
            if line.plot_type == 'bar':
                xline_min = xline_min - line.bar_width[0]
            xmin = weeutil.weeutil.min_with_none([xmin, xline_min])
            xmax = weeutil.weeutil.max_with_none([xmax, xline_max])
        return (xmin, xmax)

class TimePlot(GeneralPlot) :
    """Class that specializes GeneralPlot for plots where the x-axis is time."""
    
    def _calcXScaling(self):
        """Specialized version for time plots."""
        if None in self.xscale:
            (xmin, xmax) = self._calcXMinMax()
            self.xscale = weeplot.utilities.scaletime(xmin, xmax)

    def _calcXLabelFormat(self):
        """Specialized version for time plots."""
        if self.x_label_format is None:
            (xmin, xmax) = self._calcXMinMax()
            if xmin is not None and xmax is not None:
                delta = xmax - xmin
                if delta > 30*24*3600:
                    self.x_label_format = u"%x"
                elif delta > 24*3600:
                    self.x_label_format = u"%x %X"
                else:
                    self.x_label_format = u"%X"
        
    def _genXLabel(self, x):
        if self.x_label_format is None:
            return ''
        time_tuple = time.localtime(x)
        # The function time.strftime() still does not support Unicode, so we have to explicitly
        # convert it to UTF8, then back again:
        xlabel = to_unicode(time.strftime(self.x_label_format.encode('utf8'), time_tuple))
        return xlabel
    
class PlotLine(object):
    """Represents a single line (or bar) in a plot.
    
    """
    def __init__(self, x, y, label='', color=None, fill_color=None, width=None, plot_type='line',
                 line_type='solid', marker_type=None, marker_size=10, 
                 bar_width=None, vector_rotate = None, gap_fraction=None):
        self.x               = x
        self.y               = y
        self.label           = to_unicode(label)
        self.plot_type       = plot_type
        self.line_type       = line_type
        self.marker_type     = marker_type
        self.marker_size     = marker_size
        self.color           = color
        self.fill_color      = fill_color
        self.width           = width
        self.bar_width       = bar_width
        self.vector_rotate   = vector_rotate
        self.gap_fraction    = gap_fraction

class UniDraw(ImageDraw.ImageDraw):
    """Supports non-Unicode fonts
    
    Not all fonts support Unicode characters. These will raise a UnicodeEncodeError exception.
    This class subclasses the regular ImageDraw.Draw class, adding overridden functions to
    catch these exceptions. It then tries drawing the string again, this time as a UTF8 string"""
    
    def text(self, position, string, **options):
        try:
            return ImageDraw.ImageDraw.text(self, position, string, **options)
        except UnicodeEncodeError:
            return ImageDraw.ImageDraw.text(self, position, string.encode('utf8'), **options)
        
    def textsize(self, string, **options):
        try:
            return ImageDraw.ImageDraw.textsize(self, string, **options)
        except UnicodeEncodeError:
            return ImageDraw.ImageDraw.textsize(self, string.encode('utf8'), **options)
            
            
def blend_hls(c, bg, alpha):
    """Fade from c to bg using alpha channel where 1 is solid and 0 is
    transparent.  This fades across the hue, saturation, and lightness."""
    return blend(c, bg, alpha, alpha, alpha)

def blend_ls(c, bg, alpha):
    """Fade from c to bg where 1 is solid and 0 is transparent.
    Change only the lightness and saturation, not hue."""
    return blend(c, bg, 1.0, alpha, alpha)

def blend(c, bg, alpha_h, alpha_l, alpha_s):
    """Fade from c to bg in the hue, lightness, saturation colorspace."""
    r1,g1,b1 = int2rgb(c)
    h1,l1,s1 = colorsys.rgb_to_hls(r1/256.0, g1/256.0, b1/256.0)
    r2,g2,b2 = int2rgb(bg)
    h2,l2,s2 = colorsys.rgb_to_hls(r2/256.0, g2/256.0, b2/256.0)
    h = alpha_h * h1 + (1 - alpha_h) * h2
    l = alpha_l * l1 + (1 - alpha_l) * l2
    s = alpha_s * s1 + (1 - alpha_s) * s2
    r,g,b = colorsys.hls_to_rgb(h, l, s)
    r = round(r * 256.0)
    g = round(g * 256.0)
    b = round(b * 256.0)
    t = rgb2int(int(r),int(g),int(b))
    return int(t)

def int2rgb(x):
    b = (x >> 16) & 0xff
    g = (x >> 8) & 0xff
    r = x & 0xff
    return r,g,b

def int2rgbstr(x):
    return '#%02x%02x%02x' % int2rgb(x)

def rgb2int(r,g,b):
    return r + g*256 + b*256*256

def add_alpha(i):
    """Add an opaque alpha channel to an integer RGB value"""
    r = i & 0xff
    g = (i >> 8)  & 0xff
    b = (i >> 16) & 0xff
    a = 0xff    # Opaque alpha
    return (r,g,b,a)
<|MERGE_RESOLUTION|>--- conflicted
+++ resolved
@@ -111,7 +111,10 @@
         self.daynight_edge_color    = weeplot.utilities.tobgr(config_dict.get('daynight_edge_color', '0xefefef'))
         self.daynight_gradient      = int(config_dict.get('daynight_gradient', 20))
 
-<<<<<<< HEAD
+        # initialize the location
+        self.latitude               = None
+        self.longitude              = None
+
         # normalize the font paths relative to the skin directory
         skin_dir = config_dict.get('skin_dir', '')
         self.top_label_font_path = self.normalize_path(
@@ -130,10 +133,6 @@
         if os.path.isabs(path):
             return path
         return os.path.join(skin_dir, path)
-=======
-        self.latitude               = None
-        self.longitude              = None
->>>>>>> e50462ff
 
     def setBottomLabel(self, bottom_label):
         """Set the label to be put at the bottom of the plot.
